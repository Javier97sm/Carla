#!/usr/bin/env python3
# -*- coding: utf-8 -*-

# Common Carla code
# Copyright (C) 2011-2013 Filipe Coelho <falktx@falktx.com>
#
# This program is free software; you can redistribute it and/or
# modify it under the terms of the GNU General Public License as
# published by the Free Software Foundation; either version 2 of
# the License, or any later version.
#
# This program is distributed in the hope that it will be useful,
# but WITHOUT ANY WARRANTY; without even the implied warranty of
# MERCHANTABILITY or FITNESS FOR A PARTICULAR PURPOSE. See the
# GNU General Public License for more details.
#
# For a full copy of the GNU General Public License see the GPL.txt file

# ------------------------------------------------------------------------------------------------------------
# Imports (Global)

import os
import json
import sys
from copy import deepcopy
from subprocess import Popen, PIPE
from PyQt4.QtCore import pyqtSlot, qWarning, Qt, QByteArray, QSettings, QThread, QTimer, SIGNAL, SLOT
from PyQt4.QtGui import QColor, QCursor, QDialog, QIcon, QInputDialog, QFileDialog, QFontMetrics, QFrame, QMenu
from PyQt4.QtGui import QLineEdit, QMessageBox, QPainter, QPainterPath, QTableWidgetItem, QVBoxLayout, QWidget

# ------------------------------------------------------------------------------------------------------------
# Imports (Custom)

import ui_carla_about
import ui_carla_database
import ui_carla_edit
import ui_carla_parameter
import ui_carla_plugin
import ui_carla_refresh
from carla_backend import *

# ------------------------------------------------------------------------------------------------------------
# Try Import LADSPA-RDF

try:
    import ladspa_rdf
    haveLRDF = True
except:
    print("LRDF Support not available (LADSPA-RDF will be disabled)")
    haveLRDF = False

# ------------------------------------------------------------------------------------------------------------
# Try Import Signal

try:
    from signal import signal, SIGINT, SIGTERM, SIGUSR1
    haveSignal = True
except:
    haveSignal = False

# ------------------------------------------------------------------------------------------------------------
# Platform specific stuff

if MACOS:
    from PyQt4.QtGui import qt_mac_set_menubar_icons
    qt_mac_set_menubar_icons(False)
elif WINDOWS:
    WINDIR = os.getenv("WINDIR")

# ------------------------------------------------------------------------------------------------------------
# Set Version

VERSION = "1.1.0"

# ------------------------------------------------------------------------------------------------------------
# Set TMP

TMP = os.getenv("TMP")

if TMP is None:
    if WINDOWS:
        qWarning("TMP variable not set")
        TMP = os.path.join(WINDIR, "temp")
    else:
        TMP = "/tmp"

# ------------------------------------------------------------------------------------------------------------
# Set HOME

HOME = os.getenv("HOME")

if HOME is None:
    HOME = os.path.expanduser("~")

    if LINUX or MACOS:
        qWarning("HOME variable not set")

if not os.path.exists(HOME):
    qWarning("HOME does not exist")
    HOME = TMP

# ------------------------------------------------------------------------------------------------------------
# Set PATH

PATH = os.getenv("PATH")

if PATH is None:
    qWarning("PATH variable not set")

    if MACOS:
        PATH = ("/opt/local/bin", "/usr/local/bin", "/usr/bin", "/bin")
    elif WINDOWS:
        PATH = (os.path.join(WINDIR, "system32"), WINDIR)
    else:
        PATH = ("/usr/local/bin", "/usr/bin", "/bin")

else:
    PATH = PATH.split(os.pathsep)

# ------------------------------------------------------------------------------------------------------------
# Global Carla object

class CarlaObject(object):
    __slots__ = [
        'host',
        'gui',
        'isControl',
        'isLocal',
        'processMode',
        'maxParameters',
        'LADSPA_PATH',
        'DSSI_PATH',
        'LV2_PATH',
        'VST_PATH',
        'GIG_PATH',
        'SF2_PATH',
        'SFZ_PATH'
    ]

Carla = CarlaObject()
Carla.host = None
Carla.gui  = None
Carla.isControl = False
Carla.isLocal   = True
Carla.processMode   = PROCESS_MODE_MULTIPLE_CLIENTS if LINUX else PROCESS_MODE_CONTINUOUS_RACK
Carla.maxParameters = MAX_DEFAULT_PARAMETERS

# ------------------------------------------------------------------------------------------------------------
# Carla GUI defines

ICON_STATE_NULL  = 0
ICON_STATE_OFF   = 1
ICON_STATE_WAIT  = 2
ICON_STATE_ON    = 3

PALETTE_COLOR_NONE   = 0
PALETTE_COLOR_WHITE  = 1
PALETTE_COLOR_RED    = 2
PALETTE_COLOR_GREEN  = 3
PALETTE_COLOR_BLUE   = 4
PALETTE_COLOR_YELLOW = 5
PALETTE_COLOR_ORANGE = 6
PALETTE_COLOR_BROWN  = 7
PALETTE_COLOR_PINK   = 8

# ------------------------------------------------------------------------------------------------------------
# Static MIDI CC list

MIDI_CC_LIST = (
    "0x01 Modulation",
    "0x02 Breath",
    "0x03 (Undefined)",
    "0x04 Foot",
    "0x05 Portamento",
    "0x07 Volume",
    "0x08 Balance",
    "0x09 (Undefined)",
    "0x0A Pan",
    "0x0B Expression",
    "0x0C FX Control 1",
    "0x0D FX Control 2",
    "0x0E (Undefined)",
    "0x0F (Undefined)",
    "0x10 General Purpose 1",
    "0x11 General Purpose 2",
    "0x12 General Purpose 3",
    "0x13 General Purpose 4",
    "0x14 (Undefined)",
    "0x15 (Undefined)",
    "0x16 (Undefined)",
    "0x17 (Undefined)",
    "0x18 (Undefined)",
    "0x19 (Undefined)",
    "0x1A (Undefined)",
    "0x1B (Undefined)",
    "0x1C (Undefined)",
    "0x1D (Undefined)",
    "0x1E (Undefined)",
    "0x1F (Undefined)",
    "0x46 Control 1 [Variation]",
    "0x47 Control 2 [Timbre]",
    "0x48 Control 3 [Release]",
    "0x49 Control 4 [Attack]",
    "0x4A Control 5 [Brightness]",
    "0x4B Control 6 [Decay]",
    "0x4C Control 7 [Vib Rate]",
    "0x4D Control 8 [Vib Depth]",
    "0x4E Control 9 [Vib Delay]",
    "0x4F Control 10 [Undefined]",
    "0x50 General Purpose 5",
    "0x51 General Purpose 6",
    "0x52 General Purpose 7",
    "0x53 General Purpose 8",
    "0x54 Portamento Control",
    "0x5B FX 1 Depth [Reverb]",
    "0x5C FX 2 Depth [Tremolo]",
    "0x5D FX 3 Depth [Chorus]",
    "0x5E FX 4 Depth [Detune]",
    "0x5F FX 5 Depth [Phaser]"
  )

# ------------------------------------------------------------------------------------------------------------
# Default Plugin Folders

if WINDOWS:
    splitter = ";"
    APPDATA = os.getenv("APPDATA")
    PROGRAMFILES = os.getenv("PROGRAMFILES")
    PROGRAMFILESx86 = os.getenv("PROGRAMFILES(x86)")
    COMMONPROGRAMFILES = os.getenv("COMMONPROGRAMFILES")

    # Small integrity tests
    if not APPDATA:
        print("APPDATA variable not set, cannot continue")
        sys.exit(1)

    if not PROGRAMFILES:
        print("PROGRAMFILES variable not set, cannot continue")
        sys.exit(1)

    if not COMMONPROGRAMFILES:
        print("COMMONPROGRAMFILES variable not set, cannot continue")
        sys.exit(1)

    DEFAULT_LADSPA_PATH = ";".join((os.path.join(APPDATA, "LADSPA"),
                                    os.path.join(PROGRAMFILES, "LADSPA")))

    DEFAULT_DSSI_PATH = ";".join((os.path.join(APPDATA, "DSSI"),
                                  os.path.join(PROGRAMFILES, "DSSI")))

    DEFAULT_LV2_PATH = ";".join((os.path.join(APPDATA, "LV2"),
                                 os.path.join(COMMONPROGRAMFILES, "LV2")))

    DEFAULT_VST_PATH = ";".join((os.path.join(PROGRAMFILES, "VstPlugins"),
                                 os.path.join(PROGRAMFILES, "Steinberg", "VstPlugins")))

    DEFAULT_GIG_PATH = ";".join((os.path.join(APPDATA, "GIG"),))
    DEFAULT_SF2_PATH = ";".join((os.path.join(APPDATA, "SF2"),))
    DEFAULT_SFZ_PATH = ";".join((os.path.join(APPDATA, "SFZ"),))

    if PROGRAMFILESx86:
        DEFAULT_LADSPA_PATH += ";"+os.path.join(PROGRAMFILESx86, "LADSPA")
        DEFAULT_DSSI_PATH += ";"+os.path.join(PROGRAMFILESx86, "DSSI")
        DEFAULT_VST_PATH += ";"+os.path.join(PROGRAMFILESx86, "VstPlugins")
        DEFAULT_VST_PATH += ";"+os.path.join(PROGRAMFILESx86, "Steinberg", "VstPlugins")

elif HAIKU:
    splitter = ":"

    DEFAULT_LADSPA_PATH = ":".join((os.path.join(HOME, ".ladspa"),
                                    os.path.join("/", "boot", "common", "add-ons", "ladspa")))

    DEFAULT_DSSI_PATH = ":".join((os.path.join(HOME, ".dssi"),
                                  os.path.join("/", "boot", "common", "add-ons", "dssi")))

    DEFAULT_LV2_PATH = ":".join((os.path.join(HOME, ".lv2"),
                                 os.path.join("/", "boot", "common", "add-ons", "lv2")))

    DEFAULT_VST_PATH = ":".join((os.path.join(HOME, ".vst"),
                                 os.path.join("/", "boot", "common", "add-ons", "vst")))

    # TODO
    DEFAULT_GIG_PATH = ""
    DEFAULT_SF2_PATH = ""
    DEFAULT_SFZ_PATH = ""

elif MACOS:
    splitter = ":"

    DEFAULT_LADSPA_PATH = ":".join((os.path.join(HOME, "Library", "Audio", "Plug-Ins", "LADSPA"),
                                    os.path.join("/", "Library", "Audio", "Plug-Ins", "LADSPA")))

    DEFAULT_DSSI_PATH = ":".join((os.path.join(HOME, "Library", "Audio", "Plug-Ins", "DSSI"),
                                  os.path.join("/", "Library", "Audio", "Plug-Ins", "DSSI")))

    DEFAULT_LV2_PATH = ":".join((os.path.join(HOME, "Library", "Audio", "Plug-Ins", "LV2"),
                                 os.path.join("/", "Library", "Audio", "Plug-Ins", "LV2")))

    DEFAULT_VST_PATH = ":".join((os.path.join(HOME, "Library", "Audio", "Plug-Ins", "VST"),
                                 os.path.join("/", "Library", "Audio", "Plug-Ins", "VST")))

    # TODO
    DEFAULT_GIG_PATH = ""
    DEFAULT_SF2_PATH = ""
    DEFAULT_SFZ_PATH = ""

else:
    splitter = ":"

    DEFAULT_LADSPA_PATH = ":".join((os.path.join(HOME, ".ladspa"),
                                    os.path.join("/", "usr", "lib", "ladspa"),
                                    os.path.join("/", "usr", "local", "lib", "ladspa")))

    DEFAULT_DSSI_PATH = ":".join((os.path.join(HOME, ".dssi"),
                                  os.path.join("/", "usr", "lib", "dssi"),
                                  os.path.join("/", "usr", "local", "lib", "dssi")))

    DEFAULT_LV2_PATH = ":".join((os.path.join(HOME, ".lv2"),
                                 os.path.join("/", "usr", "lib", "lv2"),
                                 os.path.join("/", "usr", "local", "lib", "lv2")))

    DEFAULT_VST_PATH = ":".join((os.path.join(HOME, ".vst"),
                                 os.path.join("/", "usr", "lib", "vst"),
                                 os.path.join("/", "usr", "local", "lib", "vst")))

    DEFAULT_GIG_PATH = ":".join((os.path.join(HOME, ".sounds"),
                                 os.path.join("/", "usr", "share", "sounds", "gig")))

    DEFAULT_SF2_PATH = ":".join((os.path.join(HOME, ".sounds"),
                                 os.path.join("/", "usr", "share", "sounds", "sf2")))

    DEFAULT_SFZ_PATH = ":".join((os.path.join(HOME, ".sounds"),
                                 os.path.join("/", "usr", "share", "sounds", "sfz")))

# ------------------------------------------------------------------------------------------------------------
# Default Plugin Folders (set)

readEnvVars = True

if WINDOWS:
    # Check if running Wine. If yes, ignore env vars
    from winreg import ConnectRegistry, OpenKey, CloseKey, HKEY_CURRENT_USER
    reg = ConnectRegistry(None, HKEY_CURRENT_USER)

    try:
        key = OpenKey(reg, r"SOFTWARE\Wine")
        CloseKey(key)
        readEnvVars = False
    except:
        pass

    CloseKey(reg)
    del reg

if readEnvVars:
    Carla.LADSPA_PATH = os.getenv("LADSPA_PATH", DEFAULT_LADSPA_PATH).split(splitter)
    Carla.DSSI_PATH = os.getenv("DSSI_PATH", DEFAULT_DSSI_PATH).split(splitter)
    Carla.LV2_PATH = os.getenv("LV2_PATH", DEFAULT_LV2_PATH).split(splitter)
    Carla.VST_PATH = os.getenv("VST_PATH", DEFAULT_VST_PATH).split(splitter)
    Carla.GIG_PATH = os.getenv("GIG_PATH", DEFAULT_GIG_PATH).split(splitter)
    Carla.SF2_PATH = os.getenv("SF2_PATH", DEFAULT_SF2_PATH).split(splitter)
    Carla.SFZ_PATH = os.getenv("SFZ_PATH", DEFAULT_SFZ_PATH).split(splitter)

    if haveLRDF:
        LADSPA_RDF_PATH_env = os.getenv("LADSPA_RDF_PATH")
        if LADSPA_RDF_PATH_env:
            ladspa_rdf.set_rdf_path(LADSPA_RDF_PATH_env.split(splitter))
        del LADSPA_RDF_PATH_env

else:
    Carla.LADSPA_PATH = DEFAULT_LADSPA_PATH.split(splitter)
    Carla.DSSI_PATH = DEFAULT_DSSI_PATH.split(splitter)
    Carla.LV2_PATH = DEFAULT_LV2_PATH.split(splitter)
    Carla.VST_PATH = DEFAULT_VST_PATH.split(splitter)
    Carla.GIG_PATH = DEFAULT_GIG_PATH.split(splitter)
    Carla.SF2_PATH = DEFAULT_SF2_PATH.split(splitter)
    Carla.SFZ_PATH = DEFAULT_SFZ_PATH.split(splitter)

# ------------------------------------------------------------------------------------------------------------
# Search for Carla library and tools

global carla_library_path
carla_library_path = ""

carla_discovery_native  = ""
carla_discovery_posix32 = ""
carla_discovery_posix64 = ""
carla_discovery_win32   = ""
carla_discovery_win64   = ""

carla_bridge_native  = ""
carla_bridge_posix32 = ""
carla_bridge_posix64 = ""
carla_bridge_win32   = ""
carla_bridge_win64   = ""

carla_bridge_lv2_gtk2    = ""
carla_bridge_lv2_gtk3    = ""
carla_bridge_lv2_qt4     = ""
carla_bridge_lv2_qt5     = ""
carla_bridge_lv2_cocoa   = ""
carla_bridge_lv2_windows = ""
carla_bridge_lv2_x11     = ""

carla_bridge_vst_cocoa = ""
carla_bridge_vst_hwnd  = ""
carla_bridge_vst_x11   = ""

if WINDOWS:
    carla_libname = "libcarla_standalone.dll"
elif MACOS:
    carla_libname = "libcarla_standalone.dylib"
else:
    carla_libname = "libcarla_standalone.so"

CWD = sys.path[0]

# make it work with cxfreeze
if CWD.endswith("%scarla" % os.sep):
    CWD = CWD.rsplit("%scarla" % os.sep, 1)[0]
elif CWD.endswith("carla.exe"):
    CWD = CWD.rsplit("carla.exe", 1)[0]

# find carla_library_path
if os.path.exists(os.path.join(CWD, "backend", carla_libname)):
    carla_library_path = os.path.join(CWD, "backend", carla_libname)
else:
    if WINDOWS:
        CARLA_PATH = (os.path.join(PROGRAMFILES, "Carla"),)
    elif MACOS:
        CARLA_PATH = ("/opt/local/lib", "/usr/local/lib/", "/usr/lib")
    else:
        CARLA_PATH = ("/usr/local/lib/", "/usr/lib")

    for path in CARLA_PATH:
        if os.path.exists(os.path.join(path, "carla", carla_libname)):
            carla_library_path = os.path.join(path, "carla", carla_libname)
            break

# find tool
def findTool(tdir, tname):
    if os.path.exists(os.path.join(CWD, tdir, tname)):
        return os.path.join(CWD, tdir, tname)

    for p in PATH:
        if os.path.exists(os.path.join(p, tname)):
            return os.path.join(p, tname)

    return ""

# find windows tools
carla_discovery_win32 = findTool("discovery", "carla-discovery-win32.exe")
carla_discovery_win64 = findTool("discovery", "carla-discovery-win64.exe")
carla_bridge_win32    = findTool("bridges", "carla-bridge-win32.exe")
carla_bridge_win64    = findTool("bridges", "carla-bridge-win64.exe")

# find native and posix tools
if not WINDOWS:
    carla_discovery_native  = findTool("discovery", "carla-discovery-native")
    carla_discovery_posix32 = findTool("discovery", "carla-discovery-posix32")
    carla_discovery_posix64 = findTool("discovery", "carla-discovery-posix64")
    carla_bridge_native     = findTool("bridges", "carla-bridge-native")
    carla_bridge_posix32    = findTool("bridges", "carla-bridge-posix32")
    carla_bridge_posix64    = findTool("bridges", "carla-bridge-posix64")

# find windows only tools
if WINDOWS:
    carla_bridge_lv2_windows = findTool("bridges", "carla-bridge-lv2-windows.exe")
    carla_bridge_vst_hwnd    = findTool("bridges", "carla-bridge-vst-hwnd.exe")

# find mac os only tools
elif MACOS:
    carla_bridge_lv2_cocoa = findTool("bridges", "carla-bridge-lv2-cocoa")
    carla_bridge_vst_cocoa = findTool("bridges", "carla-bridge-vst-cocoa")

# find generic tools
else:
    carla_bridge_lv2_gtk2 = findTool("bridges", "carla-bridge-lv2-gtk2")
    carla_bridge_lv2_gtk3 = findTool("bridges", "carla-bridge-lv2-gtk3")
    carla_bridge_lv2_qt4  = findTool("bridges", "carla-bridge-lv2-qt4")
    carla_bridge_lv2_qt5  = findTool("bridges", "carla-bridge-lv2-qt5")
    carla_bridge_lv2_x11  = findTool("bridges", "carla-bridge-lv2-x11")
    carla_bridge_vst_x11  = findTool("bridges", "carla-bridge-vst-x11")

# ------------------------------------------------------------------------------------------------------------
# Convert a ctypes c_char_p into a python string

def cString(value):
    if not value:
        return ""
    if isinstance(value, str):
        return value
    return value.decode("utf-8", errors="ignore")

# ------------------------------------------------------------------------------------------------------------
# Check if a value is a number (float support)

def isNumber(value):
    try:
        float(value)
        return True
    except:
        return False

# ------------------------------------------------------------------------------------------------------------
# Convert a value to a list

def toList(value):
    if value is None:
        return []
    elif not isinstance(value, list):
        return [value]
    else:
        return value

# ------------------------------------------------------------------------------------------------------------
# Get Icon from user theme, using our own as backup (Oxygen)

def getIcon(icon, size=16):
    return QIcon.fromTheme(icon, QIcon(":/%ix%i/%s.png" % (size, size, icon)))

# ------------------------------------------------------------------------------------------------------------
# Signal handler

def signalHandler(sig, frame):
    if Carla.gui is None:
        return

    if sig in (SIGINT, SIGTERM):
        Carla.gui.emit(SIGNAL("SIGTERM()"))
    elif sig == SIGUSR1:
        Carla.gui.emit(SIGNAL("SIGUSR1()"))

def setUpSignals():
    if not haveSignal:
        return

    signal(SIGINT,  signalHandler)
    signal(SIGTERM, signalHandler)
    signal(SIGUSR1, signalHandler)

# ------------------------------------------------------------------------------------------------------------
# QLineEdit and QPushButton combo

def getAndSetPath(self_, currentPath, lineEdit):
    newPath = QFileDialog.getExistingDirectory(self_, self_.tr("Set Path"), currentPath, QFileDialog.ShowDirsOnly)
    if newPath:
        lineEdit.setText(newPath)
    return newPath

# ------------------------------------------------------------------------------------------------------------
# Custom MessageBox

def CustomMessageBox(self_, icon, title, text, extraText="", buttons=QMessageBox.Yes|QMessageBox.No, defButton=QMessageBox.No):
    msgBox = QMessageBox(self_)
    msgBox.setIcon(icon)
    msgBox.setWindowTitle(title)
    msgBox.setText(text)
    msgBox.setInformativeText(extraText)
    msgBox.setStandardButtons(buttons)
    msgBox.setDefaultButton(defButton)
    return msgBox.exec_()

# ------------------------------------------------------------------------------------------------------------
# Plugin Query (helper functions)

def findBinaries(bPATH, OS):
    binaries = []

    if OS == "WINDOWS":
        extensions = (".dll",)
    elif OS == "MACOS":
        extensions = (".dylib", ".so")
    else:
        extensions = (".so",)

    for root, dirs, files in os.walk(bPATH):
        for name in [name for name in files if name.lower().endswith(extensions)]:
            binaries.append(os.path.join(root, name))

    return binaries

def findLV2Bundles(bPATH):
    bundles = []

    for root, dirs, files in os.walk(bPATH):
        if os.path.exists(os.path.join(root, "manifest.ttl")):
            bundles.append(root)

    return bundles

def findSoundKits(bPATH, stype):
    soundfonts = []

    if stype == "gig":
        extensions = (".gig",)
    elif stype == "sf2":
        extensions = (".sf2",)
    elif stype == "sfz":
        extensions = (".sfz",)
    else:
        return []

    for root, dirs, files in os.walk(bPATH):
        for name in [name for name in files if name.lower().endswith(extensions)]:
            soundfonts.append(os.path.join(root, name))

    return soundfonts

def findDSSIGUI(filename, name, label):
    pluginDir = filename.rsplit(".", 1)[0]
    shortName = os.path.basename(pluginDir)
    guiFilename = ""

    checkName  = name.replace(" ", "_")
    checkLabel = label
    checkSName = shortName

    if checkName[-1]  != "_": checkName  += "_"
    if checkLabel[-1] != "_": checkLabel += "_"
    if checkSName[-1] != "_": checkSName += "_"

    for root, dirs, files in os.walk(pluginDir):
        guiFiles = files
        break
    else:
        guiFiles = []

    for guiFile in guiFiles:
        if guiFile.startswith(checkName) or guiFile.startswith(checkLabel) or guiFile.startswith(checkSName):
            guiFilename = os.path.join(pluginDir, guiFile)
            break

    return guiFilename

# ------------------------------------------------------------------------------------------------------------
# Plugin Query

PLUGIN_QUERY_API_VERSION = 1

PyPluginInfo = {
    'API': PLUGIN_QUERY_API_VERSION,
    'build': BINARY_NONE,
    'type': PLUGIN_NONE,
    'hints': 0x0,
    'binary': "",
    'name': "",
    'label': "",
    'maker': "",
    'copyright': "",
    'uniqueId': 0,
    'audio.ins': 0,
    'audio.outs': 0,
    'audio.total': 0,
    'midi.ins': 0,
    'midi.outs': 0,
    'midi.total': 0,
    'parameters.ins': 0,
    'parameters.outs': 0,
    'parameters.total': 0,
    'programs.total': 0
}

def runCarlaDiscovery(itype, stype, filename, tool, isWine=False):
    fakeLabel = os.path.basename(filename).rsplit(".", 1)[0]
    plugins = []
    command = []

    if LINUX or MACOS:
        command.append("env")
        command.append("LANG=C")
        if isWine:
            command.append("WINEDEBUG=-all")

    command.append(tool)
    command.append(stype)
    command.append(filename)

    Ps = Popen(command, stdout=PIPE)

    try:
        Ps.wait()
        output = Ps.stdout.read().decode("utf-8", errors="ignore").split("\n")
    except:
        output = ""

    pinfo = None

    for line in output:
        line = line.strip()
        if line == "carla-discovery::init::-----------":
            pinfo = deepcopy(PyPluginInfo)
            pinfo['type'] = itype
            pinfo['binary'] = filename

        elif line == "carla-discovery::end::------------":
            if pinfo != None:
                plugins.append(pinfo)
                pinfo = None

        elif line == "Segmentation fault":
            print("carla-discovery::crash::%s crashed during discovery" % filename)

        elif line.startswith("err:module:import_dll Library"):
            print(line)

        elif line.startswith("carla-discovery::error::"):
            print("%s - %s" % (line, filename))

        elif line.startswith("carla-discovery::"):
            if pinfo == None:
                continue

            prop, value = line.replace("carla-discovery::", "").split("::", 1)

            if prop == "name":
                pinfo['name'] = value if value else fakeLabel
            elif prop in ("label", "uri"):
                pinfo['label'] = value if value else fakeLabel
            elif prop == "maker":
                pinfo['maker'] = value
            elif prop == "copyright":
                pinfo['copyright'] = value
            elif prop == "uniqueId":
                if value.isdigit(): pinfo['uniqueId'] = int(value)
            elif prop == "hints":
                if value.isdigit(): pinfo['hints'] = int(value)
            elif prop == "audio.ins":
                if value.isdigit(): pinfo['audio.ins'] = int(value)
            elif prop == "audio.outs":
                if value.isdigit(): pinfo['audio.outs'] = int(value)
            elif prop == "audio.total":
                if value.isdigit(): pinfo['audio.total'] = int(value)
            elif prop == "midi.ins":
                if value.isdigit(): pinfo['midi.ins'] = int(value)
            elif prop == "midi.outs":
                if value.isdigit(): pinfo['midi.outs'] = int(value)
            elif prop == "midi.total":
                if value.isdigit(): pinfo['midi.total'] = int(value)
            elif prop == "parameters.ins":
                if value.isdigit(): pinfo['parameters.ins'] = int(value)
            elif prop == "parameters.outs":
                if value.isdigit(): pinfo['parameters.outs'] = int(value)
            elif prop == "parameters.total":
                if value.isdigit(): pinfo['parameters.total'] = int(value)
            elif prop == "programs.total":
                if value.isdigit(): pinfo['programs.total'] = int(value)
            elif prop == "build":
                if value.isdigit(): pinfo['build'] = int(value)

    # Additional checks
    for pinfo in plugins:
        if itype == PLUGIN_DSSI:
            if findDSSIGUI(pinfo['binary'], pinfo['name'], pinfo['label']):
                pinfo['hints'] |= PLUGIN_HAS_GUI

    return plugins

def checkPluginInternal(desc):
    plugins = []

    pinfo = deepcopy(PyPluginInfo)
    pinfo['build'] = BINARY_NATIVE
    pinfo['type']  = PLUGIN_INTERNAL
    pinfo['hints'] = int(desc['hints'])
    pinfo['name']  = cString(desc['name'])
    pinfo['label'] = cString(desc['label'])
    pinfo['maker'] = cString(desc['maker'])
    pinfo['copyright'] = cString(desc['copyright'])

    pinfo['audio.ins']   = int(desc['audioIns'])
    pinfo['audio.outs']  = int(desc['audioOuts'])
    pinfo['audio.total'] = pinfo['audio.ins'] + pinfo['audio.outs']

    pinfo['midi.ins']   = int(desc['midiIns'])
    pinfo['midi.outs']  = int(desc['midiOuts'])
    pinfo['midi.total'] = pinfo['midi.ins'] + pinfo['midi.outs']

    pinfo['parameters.ins']   = int(desc['parameterIns'])
    pinfo['parameters.outs']  = int(desc['parameterOuts'])
    pinfo['parameters.total'] = pinfo['parameters.ins'] + pinfo['parameters.outs']

    plugins.append(pinfo)

    return plugins

def checkPluginLADSPA(filename, tool, isWine=False):
    return runCarlaDiscovery(PLUGIN_LADSPA, "LADSPA", filename, tool, isWine)

def checkPluginDSSI(filename, tool, isWine=False):
    return runCarlaDiscovery(PLUGIN_DSSI, "DSSI", filename, tool, isWine)

def checkPluginLV2(filename, tool, isWine=False):
    return runCarlaDiscovery(PLUGIN_LV2, "LV2", filename, tool, isWine)

def checkPluginVST(filename, tool, isWine=False):
    return runCarlaDiscovery(PLUGIN_VST, "VST", filename, tool, isWine)

def checkPluginGIG(filename, tool):
    return runCarlaDiscovery(PLUGIN_GIG, "GIG", filename, tool)

def checkPluginSF2(filename, tool):
    return runCarlaDiscovery(PLUGIN_SF2, "SF2", filename, tool)

def checkPluginSFZ(filename, tool):
    return runCarlaDiscovery(PLUGIN_SFZ, "SFZ", filename, tool)

# ------------------------------------------------------------------------------------------------------------
# Carla About dialog

class CarlaAboutW(QDialog):
    def __init__(self, parent):
        QDialog.__init__(self, parent)
        self.ui = ui_carla_about.Ui_CarlaAboutW()
        self.ui.setupUi(self)

        if Carla.isControl:
            extraInfo = " - <b>%s</b>" % self.tr("OSC Bridge Version")
        else:
            extraInfo = ""

        self.ui.l_about.setText(self.tr(""
                                     "<br>Version %s"
                                     "<br>Carla is a Multi-Plugin Host for JACK%s.<br>"
                                     "<br>Copyright (C) 2011-2013 falkTX<br>"
                                     "" % (VERSION, extraInfo)))

        if Carla.isControl:
            self.ui.l_extended.hide()
            self.ui.tabWidget.removeTab(1)
            self.ui.tabWidget.removeTab(1)
            self.adjustSize()

        else:
            self.ui.l_extended.setText(cString(Carla.host.get_extended_license_text()))

            if Carla.host.is_engine_running():
                self.ui.le_osc_url_tcp.setText(cString(Carla.host.get_host_osc_url_tcp()))
                self.ui.le_osc_url_udp.setText(cString(Carla.host.get_host_osc_url_udp()))
            else:
                self.ui.le_osc_url_tcp.setText(self.tr("(Engine not running)"))
                self.ui.le_osc_url_udp.setText(self.tr("(Engine not running)"))

            self.ui.l_osc_cmds.setText(""
                                       " /set_active                 <i-value>\n"
                                       " /set_drywet                 <f-value>\n"
                                       " /set_volume                 <f-value>\n"
                                       " /set_balance_left           <f-value>\n"
                                       " /set_balance_right          <f-value>\n"
                                       " /set_panning                <f-value>\n"
                                       " /set_parameter_value        <i-index> <f-value>\n"
                                       " /set_parameter_midi_cc      <i-index> <i-cc>\n"
                                       " /set_parameter_midi_channel <i-index> <i-channel>\n"
                                       " /set_program                <i-index>\n"
                                       " /set_midi_program           <i-index>\n"
                                       " /note_on                    <i-note> <i-velo>\n"
                                       " /note_off                   <i-note>\n"
                                      )

            self.ui.l_example.setText("/Carla/2/set_parameter_value 5 1.0")
            self.ui.l_example_help.setText("<i>(as in this example, \"2\" is the plugin number and \"5\" the parameter)</i>")

            self.ui.l_ladspa.setText(self.tr("Everything! (Including LRDF)"))
            self.ui.l_dssi.setText(self.tr("Everything! (Including CustomData/Chunks)"))
            self.ui.l_lv2.setText(self.tr("About 80&#37; complete (using custom extensions)<br/>"
                                          "Implemented Feature/Extensions:"
                                          "<ul>"
                                          "<li>http://lv2plug.in/ns/ext/atom</li>"
                                          "<li>http://lv2plug.in/ns/ext/buf-size</li>"
                                          "<li>http://lv2plug.in/ns/ext/data-access</li>"
                                          #"<li>http://lv2plug.in/ns/ext/dynmanifest</li>"
                                          "<li>http://lv2plug.in/ns/ext/event</li>"
                                          "<li>http://lv2plug.in/ns/ext/instance-access</li>"
                                          "<li>http://lv2plug.in/ns/ext/log</li>"
                                          "<li>http://lv2plug.in/ns/ext/midi</li>"
                                          "<li>http://lv2plug.in/ns/ext/options</li>"
                                          "<li>http://lv2plug.in/ns/ext/parameters</li>"
                                          #"<li>http://lv2plug.in/ns/ext/patch</li>"
                                          #"<li>http://lv2plug.in/ns/ext/port-groups</li>"
                                          #"<li>http://lv2plug.in/ns/ext/port-props</li>"
                                          "<li>http://lv2plug.in/ns/ext/presets</li>"
                                          "<li>http://lv2plug.in/ns/ext/state</li>"
                                          "<li>http://lv2plug.in/ns/ext/time</li>"
                                          "<li>http://lv2plug.in/ns/ext/uri-map</li>"
                                          "<li>http://lv2plug.in/ns/ext/urid</li>"
                                          #"<li>http://lv2plug.in/ns/ext/worker</li>"
                                          "<li>http://lv2plug.in/ns/extensions/ui</li>"
                                          "<li>http://lv2plug.in/ns/extensions/units</li>"
                                          "<li>http://kxstudio.sf.net/ns/lv2ext/external-ui</li>"
                                          "<li>http://kxstudio.sf.net/ns/lv2ext/programs</li>"
                                          "<li>http://kxstudio.sf.net/ns/lv2ext/rtmempool</li>"
                                          "<li>http://ll-plugins.nongnu.org/lv2/ext/midimap</li>"
                                          "<li>http://ll-plugins.nongnu.org/lv2/ext/miditype</li>"
                                          "</ul>"))
            self.ui.l_vst.setText(self.tr("<p>About 85&#37; complete (missing vst bank/presets and some minor stuff)</p>"))

    def done(self, r):
        QDialog.done(self, r)
        self.close()

# ------------------------------------------------------------------------------------------------------------
# Plugin Parameter

class PluginParameter(QWidget):
    def __init__(self, parent, pInfo, pluginId, tabIndex):
        QWidget.__init__(self, parent)
        self.ui = ui_carla_parameter.Ui_PluginParameter()
        self.ui.setupUi(self)

        # -------------------------------------------------------------
        # Internal stuff

        self.fMidiControl = -1
        self.fMidiChannel = 1
        self.fParameterId = pInfo['index']
        self.fPluginId    = pluginId
        self.fTabIndex    = tabIndex

        # -------------------------------------------------------------
        # Set-up GUI

        pType  = pInfo['type']
        pHints = pInfo['hints']

        self.ui.label.setText(pInfo['name'])
        self.ui.widget.setName(pInfo['name'])

        if pType == PARAMETER_INPUT:
            self.ui.widget.setMinimum(pInfo['minimum'])
            self.ui.widget.setMaximum(pInfo['maximum'])
            self.ui.widget.setDefault(pInfo['default'])
            self.ui.widget.setValue(pInfo['current'], False)
            self.ui.widget.setLabel(pInfo['unit'])
            self.ui.widget.setStep(pInfo['step'])
            self.ui.widget.setStepSmall(pInfo['stepSmall'])
            self.ui.widget.setStepLarge(pInfo['stepLarge'])
            self.ui.widget.setScalePoints(pInfo['scalePoints'], bool(pHints & PARAMETER_USES_SCALEPOINTS))

            if not pHints & PARAMETER_IS_ENABLED:
                self.ui.label.setEnabled(False)
                self.ui.widget.setEnabled(False)
                self.ui.widget.setReadOnly(True)
                self.ui.sb_control.setEnabled(False)
                self.ui.sb_channel.setEnabled(False)

            elif not pHints & PARAMETER_IS_AUTOMABLE:
                self.ui.sb_control.setEnabled(False)
                self.ui.sb_channel.setEnabled(False)

                if pHints & PARAMETER_IS_READ_ONLY:
                    self.ui.widget.setReadOnly(True)

        elif pType == PARAMETER_OUTPUT:
            self.ui.widget.setMinimum(pInfo['minimum'])
            self.ui.widget.setMaximum(pInfo['maximum'])
            self.ui.widget.setValue(pInfo['current'], False)
            self.ui.widget.setLabel(pInfo['unit'])
            self.ui.widget.setReadOnly(True)

            if not pHints & PARAMETER_IS_AUTOMABLE:
                self.ui.sb_control.setEnabled(False)
                self.ui.sb_channel.setEnabled(False)

        else:
            self.ui.widget.setVisible(False)
            self.ui.sb_control.setVisible(False)
            self.ui.sb_channel.setVisible(False)

        if pHints & PARAMETER_USES_CUSTOM_TEXT:
            self.ui.widget.setTextCallback(self._textCallBack)

        self.ui.widget.updateAll()

        self.setMidiControl(pInfo['midiCC'])
        self.setMidiChannel(pInfo['midiChannel'])

        # -------------------------------------------------------------
        # Set-up connections

        self.connect(self.ui.sb_control, SIGNAL("customContextMenuRequested(QPoint)"), SLOT("slot_controlSpinboxCustomMenu()"))
        self.connect(self.ui.sb_channel, SIGNAL("customContextMenuRequested(QPoint)"), SLOT("slot_channelSpinboxCustomMenu()"))
        self.connect(self.ui.sb_control, SIGNAL("valueChanged(int)"), SLOT("slot_controlSpinboxChanged(int)"))
        self.connect(self.ui.sb_channel, SIGNAL("valueChanged(int)"), SLOT("slot_channelSpinboxChanged(int)"))
        self.connect(self.ui.widget, SIGNAL("valueChanged(double)"), SLOT("slot_widgetValueChanged(double)"))

        # -------------------------------------------------------------

    def pluginId(self):
        return self.fPluginId

    def tabIndex(self):
        return self.fTabIndex

    def setDefault(self, value):
        self.ui.widget.setDefault(value)

    def setValue(self, value, send=True):
        self.ui.widget.setValue(value, send)

    def setMidiControl(self, control):
        self.fMidiControl = control
        self.ui.sb_control.blockSignals(True)
        self.ui.sb_control.setValue(control)
        self.ui.sb_control.blockSignals(False)

    def setMidiChannel(self, channel):
        self.fMidiChannel = channel
        self.ui.sb_channel.blockSignals(True)
        self.ui.sb_channel.setValue(channel)
        self.ui.sb_channel.blockSignals(False)

    def setLabelWidth(self, width):
        self.ui.label.setMinimumWidth(width)
        self.ui.label.setMaximumWidth(width)

    @pyqtSlot()
    def slot_controlSpinboxCustomMenu(self):
        menu = QMenu(self)

        actNone = menu.addAction(self.tr("None"))

        if self.fMidiControl == -1:
            actNone.setCheckable(True)
            actNone.setChecked(True)

        for cc in MIDI_CC_LIST:
            action = menu.addAction(cc)

            if self.fMidiControl != -1 and int(cc.split(" ")[0], 16) == self.fMidiControl:
                action.setCheckable(True)
                action.setChecked(True)

        actSel = menu.exec_(QCursor.pos())

        if not actSel:
            pass
        elif actSel == actNone:
            self.ui.sb_control.setValue(-1)
        else:
            selControlStr = actSel.text()
            selControl    = int(selControlStr.split(" ")[0], 16)
            self.ui.sb_control.setValue(selControl)

    @pyqtSlot()
    def slot_channelSpinboxCustomMenu(self):
        menu = QMenu(self)

        for i in range(1, 16+1):
            action = menu.addAction("%i" % i)

            if self.fMidiChannel == i:
                action.setCheckable(True)
                action.setChecked(True)

        actSel = menu.exec_(QCursor.pos())

        if actSel:
            selChannel = int(actSel.text())
            self.ui.sb_channel.setValue(selChannel)

    @pyqtSlot(int)
    def slot_controlSpinboxChanged(self, control):
        if self.fMidiControl != control:
            self.emit(SIGNAL("midiControlChanged(int, int)"), self.fParameterId, control)
            self.fMidiControl = control

    @pyqtSlot(int)
    def slot_channelSpinboxChanged(self, channel):
        if self.fMidiChannel != channel:
            self.emit(SIGNAL("midiChannelChanged(int, int)"), self.fParameterId, channel)
            self.fMidiChannel = channel

    @pyqtSlot(float)
    def slot_widgetValueChanged(self, value):
        self.emit(SIGNAL("valueChanged(int, double)"), self.fParameterId, value)

    def _textCallBack(self):
        return cString(Carla.host.get_parameter_text(self.fPluginId, self.fParameterId))

# ------------------------------------------------------------------------------------------------------------
# Plugin Editor (Built-in)

class PluginEdit(QDialog):
    def __init__(self, parent, pluginId):
        QDialog.__init__(self, Carla.gui)
        self.ui = ui_carla_edit.Ui_PluginEdit()
        self.ui.setupUi(self)

        # -------------------------------------------------------------
        # Internal stuff

        self.fGeometry   = QByteArray()
        self.fPluginId   = pluginId
        self.fPuginInfo  = None
        self.fRealParent = parent

        self.fCurrentProgram = -1
        self.fCurrentMidiProgram = -1
        self.fCurrentStateFilename = None
        self.fControlChannel = 0
        self.fScrollAreaSetup = False

        self.fParameterCount = 0
        self.fParameterList  = []     # (type, id, widget)
        self.fParametersToUpdate = [] # (id, value)

        self.fPlayingNotes = [] # (channel, note)

        self.fTabIconOff = QIcon(":/bitmaps/led_off.png")
        self.fTabIconOn  = QIcon(":/bitmaps/led_yellow.png")
        self.fTabIconCount  = 0
        self.fTabIconTimers = []

        # -------------------------------------------------------------
        # Set-up GUI

        self.ui.dial_drywet.setCustomPaint(self.ui.dial_drywet.CUSTOM_PAINT_CARLA_WET)
        self.ui.dial_drywet.setPixmap(3)
        self.ui.dial_drywet.setLabel("Dry/Wet")

        self.ui.dial_vol.setCustomPaint(self.ui.dial_vol.CUSTOM_PAINT_CARLA_VOL)
        self.ui.dial_vol.setPixmap(3)
        self.ui.dial_vol.setLabel("Volume")

        self.ui.dial_b_left.setCustomPaint(self.ui.dial_b_left.CUSTOM_PAINT_CARLA_L)
        self.ui.dial_b_left.setPixmap(4)
        self.ui.dial_b_left.setLabel("L")

        self.ui.dial_b_right.setCustomPaint(self.ui.dial_b_right.CUSTOM_PAINT_CARLA_R)
        self.ui.dial_b_right.setPixmap(4)
        self.ui.dial_b_right.setLabel("R")

        self.ui.keyboard.setMode(self.ui.keyboard.HORIZONTAL)
        self.ui.keyboard.setOctaves(10)

        self.ui.sb_ctrl_channel.setValue(self.fControlChannel+1)

        self.ui.scrollArea.ensureVisible(self.ui.keyboard.width() / 3, 0)
        self.ui.scrollArea.setEnabled(False)
        self.ui.scrollArea.setVisible(False)

        self.reloadAll()

        # -------------------------------------------------------------
        # Set-up connections

        self.connect(self, SIGNAL("finished(int)"), SLOT("slot_finished()"))

        self.connect(self.ui.ch_fixed_buffer, SIGNAL("clicked(bool)"), SLOT("slot_optionChanged(bool)"))
        self.connect(self.ui.ch_force_stereo, SIGNAL("clicked(bool)"), SLOT("slot_optionChanged(bool)"))
        self.connect(self.ui.ch_map_program_changes, SIGNAL("clicked(bool)"), SLOT("slot_optionChanged(bool)"))
        self.connect(self.ui.ch_use_chunks, SIGNAL("clicked(bool)"), SLOT("slot_optionChanged(bool)"))
        self.connect(self.ui.ch_send_control_changes, SIGNAL("clicked(bool)"), SLOT("slot_optionChanged(bool)"))
        self.connect(self.ui.ch_send_channel_pressure, SIGNAL("clicked(bool)"), SLOT("slot_optionChanged(bool)"))
        self.connect(self.ui.ch_send_note_aftertouch, SIGNAL("clicked(bool)"), SLOT("slot_optionChanged(bool)"))
        self.connect(self.ui.ch_send_pitchbend, SIGNAL("clicked(bool)"), SLOT("slot_optionChanged(bool)"))
        self.connect(self.ui.ch_send_all_sound_off, SIGNAL("clicked(bool)"), SLOT("slot_optionChanged(bool)"))

        self.connect(self.ui.dial_drywet, SIGNAL("valueChanged(int)"), SLOT("slot_dryWetChanged(int)"))
        self.connect(self.ui.dial_vol, SIGNAL("valueChanged(int)"), SLOT("slot_volumeChanged(int)"))
        self.connect(self.ui.dial_b_left, SIGNAL("valueChanged(int)"), SLOT("slot_balanceLeftChanged(int)"))
        self.connect(self.ui.dial_b_right, SIGNAL("valueChanged(int)"), SLOT("slot_balanceRightChanged(int)"))
        self.connect(self.ui.sb_ctrl_channel, SIGNAL("valueChanged(int)"), SLOT("slot_ctrlChannelChanged(int)"))

        self.connect(self.ui.dial_drywet, SIGNAL("customContextMenuRequested(QPoint)"), SLOT("slot_knobCustomMenu()"))
        self.connect(self.ui.dial_vol, SIGNAL("customContextMenuRequested(QPoint)"), SLOT("slot_knobCustomMenu()"))
        self.connect(self.ui.dial_b_left, SIGNAL("customContextMenuRequested(QPoint)"), SLOT("slot_knobCustomMenu()"))
        self.connect(self.ui.dial_b_right, SIGNAL("customContextMenuRequested(QPoint)"), SLOT("slot_knobCustomMenu()"))
        self.connect(self.ui.sb_ctrl_channel, SIGNAL("customContextMenuRequested(QPoint)"), SLOT("slot_channelCustomMenu()"))

        self.connect(self.ui.keyboard, SIGNAL("noteOn(int)"), SLOT("slot_noteOn(int)"))
        self.connect(self.ui.keyboard, SIGNAL("noteOff(int)"), SLOT("slot_noteOff(int)"))

        self.connect(self.ui.cb_programs, SIGNAL("currentIndexChanged(int)"), SLOT("slot_programIndexChanged(int)"))
        self.connect(self.ui.cb_midi_programs, SIGNAL("currentIndexChanged(int)"), SLOT("slot_midiProgramIndexChanged(int)"))

        if Carla.isLocal:
            self.connect(self.ui.b_save_state, SIGNAL("clicked()"), SLOT("slot_stateSave()"))
            self.connect(self.ui.b_load_state, SIGNAL("clicked()"), SLOT("slot_stateLoad()"))
        else:
            self.ui.b_load_state.setEnabled(False)
            self.ui.b_save_state.setEnabled(False)

        # -------------------------------------------------------------

    def reloadAll(self):
        self.fPluginInfo = Carla.host.get_plugin_info(self.fPluginId)
        self.fPluginInfo['binary']    = cString(self.fPluginInfo['binary'])
        self.fPluginInfo['name']      = cString(self.fPluginInfo['name'])
        self.fPluginInfo['label']     = cString(self.fPluginInfo['label'])
        self.fPluginInfo['maker']     = cString(self.fPluginInfo['maker'])
        self.fPluginInfo['copyright'] = cString(self.fPluginInfo['copyright'])
        self.fPluginInfo['iconName']  = cString(self.fPluginInfo['iconName'])

        if not Carla.isLocal:
            self.fPluginInfo['hints'] &= ~PLUGIN_HAS_GUI

        self.reloadInfo()
        self.reloadParameters()
        self.reloadPrograms()

        if self.fPluginInfo['type'] == PLUGIN_LV2:
            self.ui.b_save_state.setEnabled(False)

        if not self.ui.scrollArea.isEnabled():
            self.resize(self.width(), self.height()-self.ui.scrollArea.height())

    def reloadInfo(self):
        pluginName  = cString(Carla.host.get_real_plugin_name(self.fPluginId))
        pluginType  = self.fPluginInfo['type']
        pluginHints = self.fPluginInfo['hints']

        audioCountInfo = Carla.host.get_audio_port_count_info(self.fPluginId)
        midiCountInfo  = Carla.host.get_midi_port_count_info(self.fPluginId)
        paramCountInfo = Carla.host.get_parameter_count_info(self.fPluginId)

        if pluginType == PLUGIN_INTERNAL:
            self.ui.le_type.setText(self.tr("Internal"))
        elif pluginType == PLUGIN_LADSPA:
            self.ui.le_type.setText("LADSPA")
        elif pluginType == PLUGIN_DSSI:
            self.ui.le_type.setText("DSSI")
        elif pluginType == PLUGIN_LV2:
            self.ui.le_type.setText("LV2")
        elif pluginType == PLUGIN_VST:
            self.ui.le_type.setText("VST")
        elif pluginType == PLUGIN_VST3:
            self.ui.le_type.setText("VST3")
        elif pluginType == PLUGIN_GIG:
            self.ui.le_type.setText("GIG")
        elif pluginType == PLUGIN_SF2:
            self.ui.le_type.setText("SF2")
        elif pluginType == PLUGIN_SFZ:
            self.ui.le_type.setText("SFZ")
        else:
            self.ui.le_type.setText(self.tr("Unknown"))

        self.ui.le_name.setText(pluginName)
        self.ui.le_name.setToolTip(pluginName)
        self.ui.le_label.setText(self.fPluginInfo['label'])
        self.ui.le_label.setToolTip(self.fPluginInfo['label'])
        self.ui.le_maker.setText(self.fPluginInfo['maker'])
        self.ui.le_maker.setToolTip(self.fPluginInfo['maker'])
        self.ui.le_copyright.setText(self.fPluginInfo['copyright'])
        self.ui.le_copyright.setToolTip(self.fPluginInfo['copyright'])
        self.ui.le_unique_id.setText(str(self.fPluginInfo['uniqueId']))
        self.ui.le_unique_id.setToolTip(str(self.fPluginInfo['uniqueId']))
        self.ui.le_ains.setText(str(audioCountInfo['ins']))
        self.ui.le_aouts.setText(str(audioCountInfo['outs']))
        self.ui.le_params.setText(str(paramCountInfo['ins']))
        self.ui.label_plugin.setText("\n%s\n" % self.fPluginInfo['name'])
        self.setWindowTitle(self.fPluginInfo['name'])

        if self.fPluginInfo['latency'] > 0:
            self.ui.le_latency.setText("%i samples" % self.fPluginInfo['latency'])
        else:
            self.ui.le_latency.setText(self.tr("None"))

        self.ui.dial_drywet.setEnabled(pluginHints & PLUGIN_CAN_DRYWET)
        self.ui.dial_vol.setEnabled(pluginHints & PLUGIN_CAN_VOLUME)
        self.ui.dial_b_left.setEnabled(pluginHints & PLUGIN_CAN_BALANCE)
        self.ui.dial_b_right.setEnabled(pluginHints & PLUGIN_CAN_BALANCE)

        self.ui.ch_fixed_buffer.setEnabled(self.fPluginInfo['optionsAvailable'] & PLUGIN_OPTION_FIXED_BUFFER)
        self.ui.ch_fixed_buffer.setChecked(self.fPluginInfo['optionsEnabled'] & PLUGIN_OPTION_FIXED_BUFFER)
        self.ui.ch_force_stereo.setEnabled(self.fPluginInfo['optionsAvailable'] & PLUGIN_OPTION_FORCE_STEREO)
        self.ui.ch_force_stereo.setChecked(self.fPluginInfo['optionsEnabled'] & PLUGIN_OPTION_FORCE_STEREO)
        self.ui.ch_map_program_changes.setEnabled(self.fPluginInfo['optionsAvailable'] & PLUGIN_OPTION_MAP_PROGRAM_CHANGES)
        self.ui.ch_map_program_changes.setChecked(self.fPluginInfo['optionsEnabled'] & PLUGIN_OPTION_MAP_PROGRAM_CHANGES)
        self.ui.ch_use_chunks.setEnabled(self.fPluginInfo['optionsAvailable'] & PLUGIN_OPTION_USE_CHUNKS)
        self.ui.ch_use_chunks.setChecked(self.fPluginInfo['optionsEnabled'] & PLUGIN_OPTION_USE_CHUNKS)
        self.ui.ch_send_control_changes.setEnabled(self.fPluginInfo['optionsAvailable'] & PLUGIN_OPTION_SEND_CONTROL_CHANGES)
        self.ui.ch_send_control_changes.setChecked(self.fPluginInfo['optionsEnabled'] & PLUGIN_OPTION_SEND_CONTROL_CHANGES)
        self.ui.ch_send_channel_pressure.setEnabled(self.fPluginInfo['optionsAvailable'] & PLUGIN_OPTION_SEND_CHANNEL_PRESSURE)
        self.ui.ch_send_channel_pressure.setChecked(self.fPluginInfo['optionsEnabled'] & PLUGIN_OPTION_SEND_CHANNEL_PRESSURE)
        self.ui.ch_send_note_aftertouch.setEnabled(self.fPluginInfo['optionsAvailable'] & PLUGIN_OPTION_SEND_NOTE_AFTERTOUCH)
        self.ui.ch_send_note_aftertouch.setChecked(self.fPluginInfo['optionsEnabled'] & PLUGIN_OPTION_SEND_NOTE_AFTERTOUCH)
        self.ui.ch_send_pitchbend.setEnabled(self.fPluginInfo['optionsAvailable'] & PLUGIN_OPTION_SEND_PITCHBEND)
        self.ui.ch_send_pitchbend.setChecked(self.fPluginInfo['optionsEnabled'] & PLUGIN_OPTION_SEND_PITCHBEND)
        self.ui.ch_send_all_sound_off.setEnabled(self.fPluginInfo['optionsAvailable'] & PLUGIN_OPTION_SEND_ALL_SOUND_OFF)
        self.ui.ch_send_all_sound_off.setChecked(self.fPluginInfo['optionsEnabled'] & PLUGIN_OPTION_SEND_ALL_SOUND_OFF)

        if self.fPluginInfo['type'] != PLUGIN_VST:
            self.ui.tab_programs.setCurrentIndex(1)

        # Show/hide keyboard
        showKeyboard = (pluginHints & PLUGIN_IS_SYNTH) != 0 or (midiCountInfo['ins'] > 0 < midiCountInfo['outs'])
        self.ui.scrollArea.setEnabled(showKeyboard)
        self.ui.scrollArea.setVisible(showKeyboard)

        # Force-Update parent for new hints
        if self.fRealParent:
            self.fRealParent.recheckPluginHints(pluginHints)

    def reloadParameters(self):
        parameterCount = Carla.host.get_parameter_count(self.fPluginId)

        # Reset
        self.fParameterCount = 0
        self.fParameterList  = []
        self.fParametersToUpdate = []

        self.fTabIconCount  = 0
        self.fTabIconTimers = []

        # Remove all previous parameters
        for x in range(self.ui.tabWidget.count()-1):
            self.ui.tabWidget.widget(1).deleteLater()
            self.ui.tabWidget.removeTab(1)

        if parameterCount <= 0:
            pass

        elif parameterCount <= Carla.maxParameters:
            paramInputListFull  = []
            paramOutputListFull = []

            paramInputList   = [] # ([params], width)
            paramInputWidth  = 0
            paramOutputList  = [] # ([params], width)
            paramOutputWidth = 0

            for i in range(parameterCount):
                paramInfo   = Carla.host.get_parameter_info(self.fPluginId, i)
                paramData   = Carla.host.get_parameter_data(self.fPluginId, i)
                paramRanges = Carla.host.get_parameter_ranges(self.fPluginId, i)
                paramValue  = Carla.host.get_current_parameter_value(self.fPluginId, i)

                if paramData['type'] not in (PARAMETER_INPUT, PARAMETER_OUTPUT):
                    continue

                parameter = {
                    'type':  paramData['type'],
                    'hints': paramData['hints'],
                    'name':  cString(paramInfo['name']),
                    'unit':  cString(paramInfo['unit']),
                    'scalePoints': [],

                    'index':   paramData['index'],
                    'default': paramRanges['def'],
                    'minimum': paramRanges['min'],
                    'maximum': paramRanges['max'],
                    'step':    paramRanges['step'],
                    'stepSmall': paramRanges['stepSmall'],
                    'stepLarge': paramRanges['stepLarge'],
                    'midiCC':    paramData['midiCC'],
                    'midiChannel': paramData['midiChannel']+1,

                    'current': paramValue
                }

                for j in range(paramInfo['scalePointCount']):
                    scalePointInfo  = Carla.host.get_parameter_scalepoint_info(self.fPluginId, i, j)

                    parameter['scalePoints'].append({
                        'value': scalePointInfo['value'],
                        'label': cString(scalePointInfo['label'])
                    })

                #parameter['name'] = parameter['name'][:30] + (parameter['name'][30:] and "...")

                # -----------------------------------------------------------------
                # Get width values, in packs of 10

                if parameter['type'] == PARAMETER_INPUT:
                    paramInputWidthTMP = QFontMetrics(self.font()).width(parameter['name'])

                    if paramInputWidthTMP > paramInputWidth:
                        paramInputWidth = paramInputWidthTMP

                    paramInputList.append(parameter)

                    if len(paramInputList) == 10:
                        paramInputListFull.append((paramInputList, paramInputWidth))
                        paramInputList  = []
                        paramInputWidth = 0

                else:
                    paramOutputWidthTMP = QFontMetrics(self.font()).width(parameter['name'])

                    if paramOutputWidthTMP > paramOutputWidth:
                        paramOutputWidth = paramOutputWidthTMP

                    paramOutputList.append(parameter)

                    if len(paramOutputList) == 10:
                        paramOutputListFull.append((paramOutputList, paramOutputWidth))
                        paramOutputList  = []
                        paramOutputWidth = 0

            # for i in range(parameterCount)
            else:
                # Final page width values
                if 0 < len(paramInputList) < 10:
                    paramInputListFull.append((paramInputList, paramInputWidth))

                if 0 < len(paramOutputList) < 10:
                    paramOutputListFull.append((paramOutputList, paramOutputWidth))

            # -----------------------------------------------------------------
            # Create parameter tabs + widgets

            self._createParameterWidgets(PARAMETER_INPUT,  paramInputListFull,  self.tr("Parameters"))
            self._createParameterWidgets(PARAMETER_OUTPUT, paramOutputListFull, self.tr("Outputs"))

        else: # > Carla.maxParameters
            fakeName = self.tr("This plugin has too many parameters to display here!")

            paramFakeListFull = []
            paramFakeList  = []
            paramFakeWidth = QFontMetrics(self.font()).width(fakeName)

            parameter = {
                'type':  PARAMETER_UNKNOWN,
                'hints': 0,
                'name':  fakeName,
                'unit':  "",
                'scalePoints': [],

                'index':   0,
                'default': 0.0,
                'minimum': 0.0,
                'maximum': 0.0,
                'step':    0.0,
                'stepSmall': 0.0,
                'stepLarge': 0.0,
                'midiCC':   -1,
                'midiChannel': 1,

                'current': 0.0
            }

            paramFakeList.append(parameter)
            paramFakeListFull.append((paramFakeList, paramFakeWidth))

            self._createParameterWidgets(PARAMETER_UNKNOWN, paramFakeListFull, self.tr("Information"))

    def reloadPrograms(self):
        # Programs
        self.ui.cb_programs.blockSignals(True)
        self.ui.cb_programs.clear()

        programCount = Carla.host.get_program_count(self.fPluginId)

        if programCount > 0:
            self.ui.cb_programs.setEnabled(True)
            self.ui.label_programs.setEnabled(True)

            for i in range(programCount):
                pName = cString(Carla.host.get_program_name(self.fPluginId, i))
                #pName = pName[:40] + (pName[40:] and "...")
                self.ui.cb_programs.addItem(pName)

            self.fCurrentProgram = Carla.host.get_current_program_index(self.fPluginId)
            self.ui.cb_programs.setCurrentIndex(self.fCurrentProgram)

        else:
            self.fCurrentProgram = -1
            self.ui.cb_programs.setEnabled(False)
            self.ui.label_programs.setEnabled(False)

        self.ui.cb_programs.blockSignals(False)

        # MIDI Programs
        self.ui.cb_midi_programs.blockSignals(True)
        self.ui.cb_midi_programs.clear()

        midiProgramCount = Carla.host.get_midi_program_count(self.fPluginId)

        if midiProgramCount > 0:
            self.ui.cb_midi_programs.setEnabled(True)
            self.ui.label_midi_programs.setEnabled(True)

            for i in range(midiProgramCount):
                mpData = Carla.host.get_midi_program_data(self.fPluginId, i)
                mpBank = int(mpData['bank'])
                mpProg = int(mpData['program'])
                mpName = cString(mpData['name'])
                #mpName = mpName[:40] + (mpName[40:] and "...")

                self.ui.cb_midi_programs.addItem("%03i:%03i - %s" % (mpBank+1, mpProg+1, mpName))

            self.fCurrentMidiProgram = Carla.host.get_current_midi_program_index(self.fPluginId)
            self.ui.cb_midi_programs.setCurrentIndex(self.fCurrentMidiProgram)

        else:
            self.fCurrentMidiProgram = -1
            self.ui.cb_midi_programs.setEnabled(False)
            self.ui.label_midi_programs.setEnabled(False)

        self.ui.cb_midi_programs.blockSignals(False)

        if self.fPluginInfo['type'] == PLUGIN_LV2:
            self.ui.b_load_state.setEnabled(programCount > 0)

    def updateInfo(self):
        # Update current program text
        if self.ui.cb_programs.count() > 0:
            pIndex = self.ui.cb_programs.currentIndex()
            pName  = cString(Carla.host.get_program_name(self.fPluginId, pIndex))
            #pName  = pName[:40] + (pName[40:] and "...")
            self.ui.cb_programs.setItemText(pIndex, pName)

        # Update current midi program text
        if self.ui.cb_midi_programs.count() > 0:
            mpIndex = self.ui.cb_midi_programs.currentIndex()
            mpData  = Carla.host.get_midi_program_data(self.fPluginId, mpIndex)
            mpBank  = int(mpData['bank'])
            mpProg  = int(mpData['program'])
            mpName  = cString(mpData['name'])
            #mpName  = mpName[:40] + (mpName[40:] and "...")
            self.ui.cb_midi_programs.setItemText(mpIndex, "%03i:%03i - %s" % (mpBank+1, mpProg+1, mpName))

        # Update all parameter values
        for paramType, paramId, paramWidget in self.fParameterList:
            paramWidget.setValue(Carla.host.get_current_parameter_value(self.fPluginId, paramId), False)
            paramWidget.update()

        self.fParametersToUpdate = []

    def clearNotes(self):
         self.fPlayingNotes = []
         self.ui.keyboard.allNotesOff()

    def setParameterValue(self, parameterId, value):
        for paramItem in self.fParametersToUpdate:
            if paramItem[0] == parameterId:
                paramItem[1] = value
                break
        else:
            self.fParametersToUpdate.append([parameterId, value])

    def setParameterDefault(self, parameterId, value):
        for paramType, paramId, paramWidget in self.fParameterList:
            if paramId == parameterId:
                paramWidget.setDefault(value)
                break

    def setParameterMidiControl(self, parameterId, control):
        for paramType, paramId, paramWidget in self.fParameterList:
            if paramId == parameterId:
                paramWidget.setMidiControl(control)
                break

    def setParameterMidiChannel(self, parameterId, channel):
        for paramType, paramId, paramWidget in self.fParameterList:
            if paramId == parameterId:
                paramWidget.setMidiChannel(channel+1)
                break

    def setProgram(self, index):
        self.ui.cb_programs.blockSignals(True)
        self.ui.cb_programs.setCurrentIndex(index)
        self.ui.cb_programs.blockSignals(False)

    def setMidiProgram(self, index):
        self.ui.cb_midi_programs.blockSignals(True)
        self.ui.cb_midi_programs.setCurrentIndex(index)
        self.ui.cb_midi_programs.blockSignals(False)

    def sendNoteOn(self, channel, note):
        if self.fControlChannel == channel:
            self.ui.keyboard.sendNoteOn(note, False)

        if len(self.fPlayingNotes) == 0 and self.fRealParent:
            self.fRealParent.ui.led_midi.setChecked(True)

        playItem = (channel, note)

        if playItem not in self.fPlayingNotes:
            self.fPlayingNotes.append(playItem)

    def sendNoteOff(self, channel, note):
        if self.fControlChannel == channel:
            self.ui.keyboard.sendNoteOff(note, False)

        if len(self.fPlayingNotes) == 1 and self.fRealParent:
            self.fRealParent.ui.led_midi.setChecked(False)

        playItem = (channel, note)

        if playItem in self.fPlayingNotes:
            self.fPlayingNotes.remove(playItem)

    def setVisible(self, yesNo):
        if yesNo:
            if not self.fGeometry.isNull():
                self.restoreGeometry(self.fGeometry)
        else:
            self.fGeometry = self.saveGeometry()

        QDialog.setVisible(self, yesNo)

    def idleSlow(self):
        # Check Tab icons
        for i in range(len(self.fTabIconTimers)):
            if self.fTabIconTimers[i] == ICON_STATE_ON:
                self.fTabIconTimers[i] = ICON_STATE_WAIT
            elif self.fTabIconTimers[i] == ICON_STATE_WAIT:
                self.fTabIconTimers[i] = ICON_STATE_OFF
            elif self.fTabIconTimers[i] == ICON_STATE_OFF:
                self.fTabIconTimers[i] = ICON_STATE_NULL
                self.ui.tabWidget.setTabIcon(i+1, self.fTabIconOff)

        # Check parameters needing update
        for index, value in self.fParametersToUpdate:
            if index == PARAMETER_DRYWET:
                self.ui.dial_drywet.blockSignals(True)
                self.ui.dial_drywet.setValue(value * 1000)
                self.ui.dial_drywet.blockSignals(False)

            elif index == PARAMETER_VOLUME:
                self.ui.dial_vol.blockSignals(True)
                self.ui.dial_vol.setValue(value * 1000)
                self.ui.dial_vol.blockSignals(False)

            elif index == PARAMETER_BALANCE_LEFT:
                self.ui.dial_b_left.blockSignals(True)
                self.ui.dial_b_left.setValue(value * 1000)
                self.ui.dial_b_left.blockSignals(False)

            elif index == PARAMETER_BALANCE_RIGHT:
                self.ui.dial_b_right.blockSignals(True)
                self.ui.dial_b_right.setValue(value * 1000)
                self.ui.dial_b_right.blockSignals(False)

            #elif index == PARAMETER_PANNING:
                #self.ui.dial_pan.blockSignals(True)
                #self.ui.dial_pan.setValue(value * 1000, True, False)
                #self.ui.dial_pan.blockSignals(False)

            elif index == PARAMETER_CTRL_CHANNEL:
                self.fControlChannel = int(value)
                self.ui.sb_ctrl_channel.blockSignals(True)
                self.ui.sb_ctrl_channel.setValue(self.fControlChannel+1)
                self.ui.sb_ctrl_channel.blockSignals(False)
                self.ui.keyboard.allNotesOff()
                self._updateCtrlMidiProgram()

            elif index >= 0:
                for paramType, paramId, paramWidget in self.fParameterList:
                    if paramId != index:
                        continue

                    paramWidget.setValue(value, False)

                    if paramType == PARAMETER_INPUT:
                        tabIndex = paramWidget.tabIndex()

                        if self.fTabIconTimers[tabIndex-1] == ICON_STATE_NULL:
                            self.ui.tabWidget.setTabIcon(tabIndex, self.fTabIconOn)

                        self.fTabIconTimers[tabIndex-1] = ICON_STATE_ON

                    break

        # Clear all parameters
        self.fParametersToUpdate = []

        # Update parameter outputs
        for paramType, paramId, paramWidget in self.fParameterList:
            if paramType == PARAMETER_OUTPUT:
                value = Carla.host.get_current_parameter_value(self.fPluginId, paramId)
                paramWidget.setValue(value, False)

    @pyqtSlot()
    def slot_stateSave(self):
        if self.fPluginInfo['type'] == PLUGIN_LV2:
            # TODO
            return

        if self.fCurrentStateFilename:
            askTry = QMessageBox.question(self, self.tr("Overwrite?"), self.tr("Overwrite previously created file?"), QMessageBox.Ok|QMessageBox.Cancel)

            if askTry == QMessageBox.Ok:
                Carla.host.save_plugin_state(self.fPluginId, self.fCurrentStateFilename)
                return

            self.fCurrentStateFilename = None

        fileFilter  = self.tr("Carla State File (*.carxs)")
        filenameTry = QFileDialog.getSaveFileName(self, self.tr("Save Plugin State File"), filter=fileFilter)

        if filenameTry:
            if not filenameTry.lower().endswith(".carxs"):
                filenameTry += ".carxs"

            self.fCurrentStateFilename = filenameTry
            Carla.host.save_plugin_state(self.fPluginId, self.fCurrentStateFilename)

    @pyqtSlot()
    def slot_stateLoad(self):
        if self.fPluginInfo['type'] == PLUGIN_LV2:
            presetList = []

            for i in range(Carla.host.get_program_count(self.fPluginId)):
                presetList.append("%03i - %s" % (i+1, cString(Carla.host.get_program_name(self.fPluginId, i))))

            ret = QInputDialog.getItem(self, self.tr("Open LV2 Preset"), self.tr("Select an LV2 Preset:"), presetList, 0, False)

            if ret[1]:
                index = int(ret[0].split(" - ", 1)[0])-1
                Carla.host.set_midi_program(self.fPluginId, -1)
                Carla.host.set_program(self.fPluginId, index)
                self.setMidiProgram(-1)

            return

        fileFilter  = self.tr("Carla State File (*.carxs)")
        filenameTry = QFileDialog.getOpenFileName(self, self.tr("Open Plugin State File"), filter=fileFilter)

        if filenameTry:
            self.fCurrentStateFilename = filenameTry
            Carla.host.load_plugin_state(self.fPluginId, self.fCurrentStateFilename)

    @pyqtSlot(bool)
    def slot_optionChanged(self, clicked):
        sender = self.sender()

        if sender == self.ui.ch_fixed_buffer:
            option = PLUGIN_OPTION_FIXED_BUFFER
        elif sender == self.ui.ch_force_stereo:
            option = PLUGIN_OPTION_FORCE_STEREO
        elif sender == self.ui.ch_map_program_changes:
            option = PLUGIN_OPTION_MAP_PROGRAM_CHANGES
        elif sender == self.ui.ch_use_chunks:
            option = PLUGIN_OPTION_USE_CHUNKS
        elif sender == self.ui.ch_send_control_changes:
            option = PLUGIN_OPTION_SEND_CONTROL_CHANGES
        elif sender == self.ui.ch_send_channel_pressure:
            option = PLUGIN_OPTION_SEND_CHANNEL_PRESSURE
        elif sender == self.ui.ch_send_note_aftertouch:
            option = PLUGIN_OPTION_SEND_NOTE_AFTERTOUCH
        elif sender == self.ui.ch_send_pitchbend:
            option = PLUGIN_OPTION_SEND_PITCHBEND
        elif sender == self.ui.ch_send_all_sound_off:
            option = PLUGIN_OPTION_SEND_ALL_SOUND_OFF
        else:
            return

        Carla.host.set_option(self.fPluginId, option, clicked)

    @pyqtSlot(int)
    def slot_dryWetChanged(self, value):
        Carla.host.set_drywet(self.fPluginId, float(value)/1000)

    @pyqtSlot(int)
    def slot_volumeChanged(self, value):
        Carla.host.set_volume(self.fPluginId, float(value)/1000)

    @pyqtSlot(int)
    def slot_balanceLeftChanged(self, value):
        Carla.host.set_balance_left(self.fPluginId, float(value)/1000)

    @pyqtSlot(int)
    def slot_balanceRightChanged(self, value):
        Carla.host.set_balance_right(self.fPluginId, float(value)/1000)

    @pyqtSlot(int)
    def slot_panningChanged(self, value):
        Carla.host.set_panning(self.fPluginId, float(value)/1000)

    @pyqtSlot(int)
    def slot_ctrlChannelChanged(self, value):
        self.fControlChannel = value-1
        Carla.host.set_ctrl_channel(self.fPluginId, self.fControlChannel)
        self.ui.keyboard.allNotesOff()
        self._updateCtrlMidiProgram()

    @pyqtSlot(int, float)
    def slot_parameterValueChanged(self, parameterId, value):
        Carla.host.set_parameter_value(self.fPluginId, parameterId, value)

    @pyqtSlot(int, int)
    def slot_parameterMidiControlChanged(self, parameterId, control):
        Carla.host.set_parameter_midi_cc(self.fPluginId, parameterId, control)

    @pyqtSlot(int, int)
    def slot_parameterMidiChannelChanged(self, parameterId, channel):
        Carla.host.set_parameter_midi_channel(self.fPluginId, parameterId, channel-1)

    @pyqtSlot(int)
    def slot_programIndexChanged(self, index):
        self.fCurrentProgram = index
        Carla.host.set_program(self.fPluginId, index)

    @pyqtSlot(int)
    def slot_midiProgramIndexChanged(self, index):
        self.fCurrentMidiProgram = index
        Carla.host.set_midi_program(self.fPluginId, index)

    @pyqtSlot(int)
    def slot_noteOn(self, note):
        if self.fControlChannel >= 0:
            Carla.host.send_midi_note(self.fPluginId, self.fControlChannel, note, 100)

    @pyqtSlot(int)
    def slot_noteOff(self, note):
        if self.fControlChannel >= 0:
            Carla.host.send_midi_note(self.fPluginId, self.fControlChannel, note, 0)

    @pyqtSlot()
    def slot_finished(self):
        if self.fRealParent:
            self.fRealParent.editClosed()

    @pyqtSlot()
    def slot_knobCustomMenu(self):
        dialName = self.sender().objectName()
        if dialName == "dial_drywet":
            minimum = 0
            maximum = 100
            default = 100
            label   = "Dry/Wet"
        elif dialName == "dial_vol":
            minimum = 0
            maximum = 127
            default = 100
            label   = "Volume"
        elif dialName == "dial_b_left":
            minimum = -100
            maximum = 100
            default = -100
            label   = "Balance-Left"
        elif dialName == "dial_b_right":
            minimum = -100
            maximum = 100
            default = 100
            label   = "Balance-Right"
        elif dialName == "dial_panning":
            minimum = -100
            maximum = 100
            default = 0
            label   = "Panning"
        else:
            minimum = 0
            maximum = 100
            default = 100
            label   = "Unknown"

        current = self.sender().value() / 10

        menu = QMenu(self)
        actReset = menu.addAction(self.tr("Reset (%i%%)" % default))
        menu.addSeparator()
        actMinimum = menu.addAction(self.tr("Set to Minimum (%i%%)" % minimum))
        actCenter  = menu.addAction(self.tr("Set to Center"))
        actMaximum = menu.addAction(self.tr("Set to Maximum (%i%%)" % maximum))
        menu.addSeparator()
        actSet = menu.addAction(self.tr("Set value..."))

        if label not in ("Balance-Left", "Balance-Right"):
            menu.removeAction(actCenter)

        actSelected = menu.exec_(QCursor.pos())

        if actSelected == actSet:
            valueTry = QInputDialog.getInteger(self, self.tr("Set value"), label, current, minimum, maximum, 1)
            if valueTry[1]:
                value = valueTry[0] * 10
            else:
                return

        elif actSelected == actMinimum:
            value = minimum * 10
        elif actSelected == actMaximum:
            value = maximum * 10
        elif actSelected == actReset:
            value = default * 10
        elif actSelected == actCenter:
            value = 0
        else:
            return

        if label == "Dry/Wet":
            self.ui.dial_drywet.setValue(value)
        elif label == "Volume":
            self.ui.dial_vol.setValue(value)
        elif label == "Balance-Left":
            self.ui.dial_b_left.setValue(value)
        elif label == "Balance-Right":
            self.ui.dial_b_right.setValue(value)
        #elif label == "Panning":
            #self.ui.dial_panning.setValue(value)

    @pyqtSlot()
    def slot_channelCustomMenu(self):
        menu = QMenu(self)

        actNone = menu.addAction(self.tr("None"))

        if self.fControlChannel+1 == 0:
            actNone.setCheckable(True)
            actNone.setChecked(True)

        for i in range(1, 16+1):
            action = menu.addAction("%i" % i)

            if self.fControlChannel+1 == i:
                action.setCheckable(True)
                action.setChecked(True)

        actSel = menu.exec_(QCursor.pos())

        if not actSel:
            pass
        elif actSel == actNone:
            self.ui.sb_ctrl_channel.setValue(0)
        elif actSel:
            selChannel = int(actSel.text())
            self.ui.sb_ctrl_channel.setValue(selChannel)

    def _createParameterWidgets(self, paramType, paramListFull, tabPageName):
        i = 1
        for paramList, width in paramListFull:
            if len(paramList) == 0:
                break

            tabIndex         = self.ui.tabWidget.count()
            tabPageContainer = QWidget(self.ui.tabWidget)
            tabPageLayout    = QVBoxLayout(tabPageContainer)
            tabPageContainer.setLayout(tabPageLayout)

            for paramInfo in paramList:
                paramWidget = PluginParameter(tabPageContainer, paramInfo, self.fPluginId, tabIndex)
                paramWidget.setLabelWidth(width)
                tabPageLayout.addWidget(paramWidget)

                self.fParameterList.append((paramType, paramInfo['index'], paramWidget))

                if paramType == PARAMETER_INPUT:
                    self.connect(paramWidget, SIGNAL("valueChanged(int, double)"), SLOT("slot_parameterValueChanged(int, double)"))

                self.connect(paramWidget, SIGNAL("midiControlChanged(int, int)"), SLOT("slot_parameterMidiControlChanged(int, int)"))
                self.connect(paramWidget, SIGNAL("midiChannelChanged(int, int)"), SLOT("slot_parameterMidiChannelChanged(int, int)"))

            tabPageLayout.addStretch()

            self.ui.tabWidget.addTab(tabPageContainer, "%s (%i)" % (tabPageName, i))
            i += 1

            if paramType == PARAMETER_INPUT:
                self.ui.tabWidget.setTabIcon(tabIndex, self.fTabIconOff)

            self.fTabIconTimers.append(ICON_STATE_NULL)

    def _updateCtrlMidiProgram(self):
        if self.fPluginInfo['type'] not in (PLUGIN_INTERNAL, PLUGIN_SF2):
            return
        elif not self.fPluginInfo['hints'] & PLUGIN_IS_SYNTH:
            return

        if self.fControlChannel < 0:
            self.ui.cb_midi_programs.setEnabled(False)
            return

        self.ui.cb_midi_programs.setEnabled(True)

        mpIndex = Carla.host.get_current_midi_program_index(self.fPluginId)

        if self.ui.cb_midi_programs.currentIndex() != mpIndex:
            self.setMidiProgram(mpIndex)

    def showEvent(self, event):
        if not self.fScrollAreaSetup:
            self.fScrollAreaSetup = True
            minHeight = self.ui.scrollArea.height()+2
            self.ui.scrollArea.setMinimumHeight(minHeight)
            self.ui.scrollArea.setMaximumHeight(minHeight)

        QDialog.showEvent(self, event)

    def done(self, r):
        QDialog.done(self, r)
        self.close()

# ------------------------------------------------------------------------------------------------------------
# Plugin Widget

class PluginWidget(QFrame):
    def __init__(self, parent, pluginId):
        QFrame.__init__(self, parent)
        self.ui = ui_carla_plugin.Ui_PluginWidget()
        self.ui.setupUi(self)

        # -------------------------------------------------------------
        # Internal stuff

        self.fPluginId   = pluginId
        self.fPluginInfo = Carla.host.get_plugin_info(self.fPluginId)

        self.fPluginInfo['binary']    = cString(self.fPluginInfo['binary'])
        self.fPluginInfo['name']      = cString(self.fPluginInfo['name'])
        self.fPluginInfo['label']     = cString(self.fPluginInfo['label'])
        self.fPluginInfo['maker']     = cString(self.fPluginInfo['maker'])
        self.fPluginInfo['copyright'] = cString(self.fPluginInfo['copyright'])
        self.fPluginInfo['iconName']  = cString(self.fPluginInfo['iconName'])

        if not Carla.isLocal:
            self.fPluginInfo['hints'] &= ~PLUGIN_HAS_GUI

        self.fLastGreenLedState = False
        self.fLastBlueLedState  = False

        self.fParameterIconTimer = ICON_STATE_NULL

        if Carla.processMode == PROCESS_MODE_CONTINUOUS_RACK:
            self.fPeaksInputCount  = 2
            self.fPeaksOutputCount = 2

        else:
            audioCountInfo = Carla.host.get_audio_port_count_info(self.fPluginId)

            self.fPeaksInputCount  = int(audioCountInfo['ins'])
            self.fPeaksOutputCount = int(audioCountInfo['outs'])

            if self.fPeaksInputCount > 2:
                self.fPeaksInputCount = 2

            if self.fPeaksOutputCount > 2:
                self.fPeaksOutputCount = 2

        if self.palette().window().color().lightness() > 100:
            # Light background
            labelColor = "333"
            isLight = True

            self.fColorTop    = QColor(60, 60, 60)
            self.fColorBottom = QColor(47, 47, 47)
            self.fColorSeprtr = QColor(70, 70, 70)

        else:
            # Dark background
            labelColor = "BBB"
            isLight = False

            self.fColorTop    = QColor(60, 60, 60)
            self.fColorBottom = QColor(47, 47, 47)
            self.fColorSeprtr = QColor(70, 70, 70)

        # -------------------------------------------------------------
        # Set-up GUI

        self.setStyleSheet("""
        QLabel#label_name {
            color: #%s;
        }""" % labelColor)

        if isLight:
            self.ui.b_enable.setPixmaps(":/bitmaps/button_off2.png", ":/bitmaps/button_on2.png", ":/bitmaps/button_off2.png")
            self.ui.b_edit.setPixmaps(":/bitmaps/button_edit2.png", ":/bitmaps/button_edit_down2.png", ":/bitmaps/button_edit_hover2.png")

            if self.fPluginInfo['iconName'] == "distrho":
                self.ui.b_gui.setPixmaps(":/bitmaps/button_distrho2.png", ":/bitmaps/button_distrho_down2.png", ":/bitmaps/button_distrho_hover2.png")
            elif self.fPluginInfo['iconName'] == "file":
                self.ui.b_gui.setPixmaps(":/bitmaps/button_file2.png", ":/bitmaps/button_file_down2.png", ":/bitmaps/button_file_hover2.png")
            else:
                self.ui.b_gui.setPixmaps(":/bitmaps/button_gui2.png", ":/bitmaps/button_gui_down2.png", ":/bitmaps/button_gui_hover2.png")
        else:
            self.ui.b_enable.setPixmaps(":/bitmaps/button_off.png", ":/bitmaps/button_on.png", ":/bitmaps/button_off.png")
            self.ui.b_edit.setPixmaps(":/bitmaps/button_edit.png", ":/bitmaps/button_edit_down.png", ":/bitmaps/button_edit_hover.png")

            if self.fPluginInfo['iconName'] == "distrho":
                self.ui.b_gui.setPixmaps(":/bitmaps/button_distrho.png", ":/bitmaps/button_distrho_down.png", ":/bitmaps/button_distrho_hover.png")
            elif self.fPluginInfo['iconName'] == "file":
                self.ui.b_gui.setPixmaps(":/bitmaps/button_file.png", ":/bitmaps/button_file_down.png", ":/bitmaps/button_file_hover.png")
            else:
                self.ui.b_gui.setPixmaps(":/bitmaps/button_gui.png", ":/bitmaps/button_gui_down.png", ":/bitmaps/button_gui_hover.png")

        self.ui.led_control.setColor(self.ui.led_control.YELLOW)
        self.ui.led_control.setEnabled(False)

        self.ui.led_midi.setColor(self.ui.led_midi.RED)
        self.ui.led_midi.setEnabled(False)

        self.ui.led_audio_in.setColor(self.ui.led_audio_in.GREEN)
        self.ui.led_audio_in.setEnabled(False)

        self.ui.led_audio_out.setColor(self.ui.led_audio_out.BLUE)
        self.ui.led_audio_out.setEnabled(False)

        self.ui.peak_in.setColor(self.ui.peak_in.GREEN)
        self.ui.peak_in.setChannels(self.fPeaksInputCount)
        self.ui.peak_in.setOrientation(self.ui.peak_in.HORIZONTAL)

        self.ui.peak_out.setColor(self.ui.peak_in.BLUE)
        self.ui.peak_out.setChannels(self.fPeaksOutputCount)
        self.ui.peak_out.setOrientation(self.ui.peak_out.HORIZONTAL)

        self.ui.label_name.setText(self.fPluginInfo['name'])

        self.ui.edit_dialog = PluginEdit(self, self.fPluginId)
        self.ui.edit_dialog.hide()

        self.setMinimumHeight(32)
        self.setMaximumHeight(32)

        # -------------------------------------------------------------
        # Set-up connections

        self.connect(self, SIGNAL("customContextMenuRequested(QPoint)"), SLOT("slot_showCustomMenu()"))
        self.connect(self.ui.b_enable, SIGNAL("clicked(bool)"), SLOT("slot_enableClicked(bool)"))
        self.connect(self.ui.b_gui, SIGNAL("clicked(bool)"), SLOT("slot_guiClicked(bool)"))
        self.connect(self.ui.b_edit, SIGNAL("clicked(bool)"), SLOT("slot_editClicked(bool)"))

        # -------------------------------------------------------------

    def idleFast(self):
        # Input peaks
        if self.fPeaksInputCount > 0:
            if self.fPeaksInputCount > 1:
                peak1 = Carla.host.get_input_peak_value(self.fPluginId, 1)
                peak2 = Carla.host.get_input_peak_value(self.fPluginId, 2)
                ledState = bool(peak1 != 0.0 or peak2 != 0.0)

                self.ui.peak_in.displayMeter(1, peak1)
                self.ui.peak_in.displayMeter(2, peak2)

            else:
                peak = Carla.host.get_input_peak_value(self.fPluginId, 1)
                ledState = bool(peak != 0.0)

                self.ui.peak_in.displayMeter(1, peak)

            if self.fLastGreenLedState != ledState:
                self.fLastGreenLedState = ledState
                self.ui.led_audio_in.setChecked(ledState)

        # Output peaks
        if self.fPeaksOutputCount > 0:
            if self.fPeaksOutputCount > 1:
                peak1 = Carla.host.get_output_peak_value(self.fPluginId, 1)
                peak2 = Carla.host.get_output_peak_value(self.fPluginId, 2)
                ledState = bool(peak1 != 0.0 or peak2 != 0.0)

                self.ui.peak_out.displayMeter(1, peak1)
                self.ui.peak_out.displayMeter(2, peak2)

            else:
                peak = Carla.host.get_output_peak_value(self.fPluginId, 1)
                ledState = bool(peak != 0.0)

                self.ui.peak_out.displayMeter(1, peak)

            if self.fLastBlueLedState != ledState:
                self.fLastBlueLedState = ledState
                self.ui.led_audio_out.setChecked(ledState)

    def idleSlow(self):
        # Parameter Activity LED
        if self.fParameterIconTimer == ICON_STATE_ON:
            self.fParameterIconTimer = ICON_STATE_WAIT
            self.ui.led_control.setChecked(True)
        elif self.fParameterIconTimer == ICON_STATE_WAIT:
            self.fParameterIconTimer = ICON_STATE_OFF
        elif self.fParameterIconTimer == ICON_STATE_OFF:
            self.fParameterIconTimer = ICON_STATE_NULL
            self.ui.led_control.setChecked(False)

        # Update edit dialog
        self.ui.edit_dialog.idleSlow()

    def editClosed(self):
        self.ui.b_edit.setChecked(False)

    def recheckPluginHints(self, hints):
        self.fPluginInfo['hints'] = hints
        self.ui.b_gui.setEnabled(hints & PLUGIN_HAS_GUI)

    def setActive(self, active, sendGui=False, sendCallback=True):
        if sendGui:      self.ui.b_enable.setChecked(active)
        if sendCallback: Carla.host.set_active(self.fPluginId, active)

        if active:
            self.ui.edit_dialog.clearNotes()
            self.ui.led_midi.setChecked(False)

    def setParameterDefault(self, parameterId, value):
        self.ui.edit_dialog.setParameterDefault(parameterId, value)

    def setParameterValue(self, parameterId, value):
        self.fParameterIconTimer = ICON_STATE_ON

        if parameterId == PARAMETER_ACTIVE:
            return self.setActive(bool(value), True, False)

        self.ui.edit_dialog.setParameterValue(parameterId, value)

    def setParameterMidiControl(self, parameterId, control):
        self.ui.edit_dialog.setParameterMidiControl(parameterId, control)

    def setParameterMidiChannel(self, parameterId, channel):
        self.ui.edit_dialog.setParameterMidiChannel(parameterId, channel)

    def setProgram(self, index):
        self.fParameterIconTimer = ICON_STATE_ON
        self.ui.edit_dialog.setProgram(index)

    def setMidiProgram(self, index):
        self.fParameterIconTimer = ICON_STATE_ON
        self.ui.edit_dialog.setMidiProgram(index)

    def sendNoteOn(self, channel, note):
        self.ui.edit_dialog.sendNoteOn(channel, note)

    def sendNoteOff(self, channel, note):
        self.ui.edit_dialog.sendNoteOff(channel, note)

    def setId(self, idx):
        self.fPluginId = idx
        self.ui.edit_dialog.fPluginId = idx

    @pyqtSlot()
    def slot_showCustomMenu(self):
        menu = QMenu(self)

        actActive = menu.addAction(self.tr("Disable") if self.ui.b_enable.isChecked() else self.tr("Enable"))
        menu.addSeparator()

        actGui = menu.addAction(self.tr("Show GUI"))
        actGui.setCheckable(True)
        actGui.setChecked(self.ui.b_gui.isChecked())
        actGui.setEnabled(self.ui.b_gui.isEnabled())

        actEdit = menu.addAction(self.tr("Edit"))
        actEdit.setCheckable(True)
        actEdit.setChecked(self.ui.b_edit.isChecked())

        menu.addSeparator()
        actClone  = menu.addAction(self.tr("Clone"))
        actRename = menu.addAction(self.tr("Rename..."))
        actRemove = menu.addAction(self.tr("Remove"))

        actSel = menu.exec_(QCursor.pos())

        if not actSel:
            return

        if actSel == actActive:
            self.setActive(not self.ui.b_enable.isChecked(), True, True)
        elif actSel == actGui:
            self.ui.b_gui.click()
        elif actSel == actEdit:
            self.ui.b_edit.click()
        elif actSel == actClone:
            if not Carla.host.clone_plugin(self.fPluginId):
                CustomMessageBox(self, QMessageBox.Warning, self.tr("Error"), self.tr("Operation failed"),
                                       cString(Carla.host.get_last_error()), QMessageBox.Ok, QMessageBox.Ok)

        elif actSel == actRename:
            oldName    = self.fPluginInfo['name']
            newNameTry = QInputDialog.getText(self, self.tr("Rename Plugin"), self.tr("New plugin name:"), QLineEdit.Normal, oldName)

            if not (newNameTry[1] and newNameTry[0] and oldName != newNameTry[0]):
                return

            newName = newNameTry[0]

            if Carla.host.rename_plugin(self.fPluginId, newName):
                self.fPluginInfo['name'] = newName
                self.ui.edit_dialog.fPluginInfo['name'] = newName
                self.ui.edit_dialog.reloadInfo()
                self.ui.label_name.setText(newName)
            else:
                CustomMessageBox(self, QMessageBox.Warning, self.tr("Error"), self.tr("Operation failed"),
                                       cString(Carla.host.get_last_error()), QMessageBox.Ok, QMessageBox.Ok)

        elif actSel == actRemove:
            if not Carla.host.remove_plugin(self.fPluginId):
                CustomMessageBox(self, QMessageBox.Warning, self.tr("Error"), self.tr("Operation failed"),
                                       cString(Carla.host.get_last_error()), QMessageBox.Ok, QMessageBox.Ok)

    @pyqtSlot(bool)
    def slot_enableClicked(self, yesNo):
        self.setActive(yesNo, False, True)

    @pyqtSlot(bool)
    def slot_guiClicked(self, show):
        Carla.host.show_gui(self.fPluginId, show)

    @pyqtSlot(bool)
    def slot_editClicked(self, show):
        self.ui.edit_dialog.setVisible(show)

    def paintEvent(self, event):
        painter = QPainter(self)
        painter.save()

        areaX = self.ui.area_right.x()+7

        painter.setPen(self.fColorSeprtr.lighter(110))
        painter.setBrush(self.fColorBottom)
        painter.setRenderHint(QPainter.Antialiasing, True)

        # name -> leds arc
        path = QPainterPath()
        path.moveTo(areaX-20, self.height()-4)
        path.cubicTo(areaX, self.height()-5, areaX-20, 4.75, areaX, 4.75)
        path.lineTo(areaX, self.height()-5)
        painter.drawPath(path)

        painter.setPen(self.fColorSeprtr)
        painter.setRenderHint(QPainter.Antialiasing, False)

        # separator lines
        painter.drawLine(0, self.height()-5, areaX-20, self.height()-5)
        painter.drawLine(areaX, 4, self.width(), 4)

        painter.setPen(self.fColorBottom)
        painter.setBrush(self.fColorBottom)

        # top, bottom and left lines
        painter.drawLine(0, 0, self.width(), 0)
        painter.drawRect(0, self.height()-4, areaX, 4)
        painter.drawRoundedRect(areaX-20, self.height()-5, areaX, 5, 22, 22)
        painter.drawLine(0, 0, 0, self.height())

        # fill the rest
        painter.drawRect(areaX-1, 5, self.width(), self.height())

        # bottom 1px line
        painter.setPen(self.fColorSeprtr)
        painter.drawLine(0, self.height()-1, self.width(), self.height()-1)

        painter.restore()
        QFrame.paintEvent(self, event)

# ------------------------------------------------------------------------------------------------------------
# Separate Thread for Plugin Search

class SearchPluginsThread(QThread):
    def __init__(self, parent):
        QThread.__init__(self, parent)

        self.fCheckNative  = False
        self.fCheckPosix32 = False
        self.fCheckPosix64 = False
        self.fCheckWin32   = False
        self.fCheckWin64   = False

        self.fCheckLADSPA = False
        self.fCheckDSSI = False
        self.fCheckLV2 = False
        self.fCheckVST = False
        self.fCheckGIG = False
        self.fCheckSF2 = False
        self.fCheckSFZ = False

        self.fToolNative = carla_discovery_native

        self.fCurCount = 0
        self.fCurPercentValue = 0
        self.fLastCheckValue  = 0
        self.fSomethingChanged = False

        self.fLadspaPlugins = []
        self.fDssiPlugins = []
        self.fLv2Plugins = []
        self.fVstPlugins = []
        self.fKitPlugins = []

        # -------------------------------------------------------------

    def somethingChanged(self):
        return self.fSomethingChanged

    def skipPlugin(self):
        # TODO - windows and mac support
        apps  = " carla-discovery"
        apps += " carla-discovery-native"
        apps += " carla-discovery-posix32"
        apps += " carla-discovery-posix64"
        apps += " carla-discovery-win32.exe"
        apps += " carla-discovery-win64.exe"

        if LINUX:
            os.system("killall -KILL %s" % apps)

    def setSearchBinaryTypes(self, native, posix32, posix64, win32, win64):
        self.fCheckNative  = native
        self.fCheckPosix32 = posix32
        self.fCheckPosix64 = posix64
        self.fCheckWin32   = win32
        self.fCheckWin64   = win64

    def setSearchPluginTypes(self, ladspa, dssi, lv2, vst, gig, sf2, sfz):
        self.fCheckLADSPA = ladspa
        self.fCheckDSSI = dssi
        self.fCheckLV2 = lv2
        self.fCheckVST = vst
        self.fCheckGIG = gig
        self.fCheckSF2 = sf2
        self.fCheckSFZ = sfz

    def setSearchToolNative(self, tool):
        self.fToolNative = tool

    def run(self):
        self.fCurCount = 0
        pluginCount    = 0
        settingsDB     = QSettings("falkTX", "CarlaPlugins")

        if self.fCheckLADSPA: pluginCount += 1
        if self.fCheckDSSI:   pluginCount += 1
        if self.fCheckLV2:    pluginCount += 1
        if self.fCheckVST:    pluginCount += 1

        if self.fCheckNative:
            self.fCurCount += pluginCount
        if self.fCheckPosix32:
            self.fCurCount += pluginCount
        if self.fCheckPosix64:
            self.fCurCount += pluginCount
        if self.fCheckWin32:
            self.fCurCount += pluginCount
        if self.fCheckWin64:
            self.fCurCount += pluginCount

        if self.fToolNative:
            if self.fCheckGIG: self.fCurCount += 1
            if self.fCheckSF2: self.fCurCount += 1
            if self.fCheckSFZ: self.fCurCount += 1
        else:
            self.fCheckGIG = False
            self.fCheckSF2 = False
            self.fCheckSFZ = False

        if self.fCurCount == 0:
            return

        self.fCurPercentValue = 100 / self.fCurCount
        self.fLastCheckValue  = 0

        if HAIKU:
            OS = "HAIKU"
        elif LINUX:
            OS = "LINUX"
        elif MACOS:
            OS = "MACOS"
        elif WINDOWS:
            OS = "WINDOWS"
        else:
            OS = "UNKNOWN"

        if self.fCheckLADSPA:
            checkValue = 0
            if haveLRDF:
                if self.fCheckNative:  checkValue += 0.1
                if self.fCheckPosix32: checkValue += 0.1
                if self.fCheckPosix64: checkValue += 0.1
                if self.fCheckWin32:   checkValue += 0.1
                if self.fCheckWin64:   checkValue += 0.1
            rdfPadValue = self.fCurPercentValue * checkValue

            if self.fCheckNative:
                self._checkLADSPA(OS, self.fToolNative)
                settingsDB.setValue("Plugins/LADSPA_native", self.fLadspaPlugins)

            if self.fCheckPosix32:
                self._checkLADSPA(OS, carla_discovery_posix32)
                settingsDB.setValue("Plugins/LADSPA_posix32", self.fLadspaPlugins)

            if self.fCheckPosix64:
                self._checkLADSPA(OS, carla_discovery_posix64)
                settingsDB.setValue("Plugins/LADSPA_posix64", self.fLadspaPlugins)

            if self.fCheckWin32:
                self._checkLADSPA("WINDOWS", carla_discovery_win32, not WINDOWS)
                settingsDB.setValue("Plugins/LADSPA_win32", self.fLadspaPlugins)

            if self.fCheckWin64:
                self._checkLADSPA("WINDOWS", carla_discovery_win64, not WINDOWS)
                settingsDB.setValue("Plugins/LADSPA_win64", self.fLadspaPlugins)

            if haveLRDF and checkValue > 0:
                startValue = self.fLastCheckValue - rdfPadValue

                self._pluginLook(startValue, "LADSPA RDFs...")
                ladspaRdfInfo = ladspa_rdf.recheck_all_plugins(self, startValue, self.fCurPercentValue, checkValue)

                SettingsDir = os.path.join(HOME, ".config", "falkTX")

                fLadspa = open(os.path.join(SettingsDir, "ladspa_rdf.db"), 'w')
                json.dump(ladspaRdfInfo, fLadspa)
                fLadspa.close()

        if self.fCheckDSSI:
            if self.fCheckNative:
                self._checkDSSI(OS, self.fToolNative)
                settingsDB.setValue("Plugins/DSSI_native", self.fDssiPlugins)

            if self.fCheckPosix32:
                self._checkDSSI(OS, carla_discovery_posix32)
                settingsDB.setValue("Plugins/DSSI_posix32", self.fDssiPlugins)

            if self.fCheckPosix64:
                self._checkDSSI(OS, carla_discovery_posix64)
                settingsDB.setValue("Plugins/DSSI_posix64", self.fDssiPlugins)

            if self.fCheckWin32:
                self._checkDSSI("WINDOWS", carla_discovery_win32, not WINDOWS)
                settingsDB.setValue("Plugins/DSSI_win32", self.fDssiPlugins)

            if self.fCheckWin64:
                self._checkDSSI("WINDOWS", carla_discovery_win64, not WINDOWS)
                settingsDB.setValue("Plugins/DSSI_win64", self.fDssiPlugins)

        if self.fCheckLV2:
            if self.fCheckNative:
                self._checkLV2(self.fToolNative)
                settingsDB.setValue("Plugins/LV2_native", self.fLv2Plugins)

            if self.fCheckPosix32:
                self._checkLV2(carla_discovery_posix32)
                settingsDB.setValue("Plugins/LV2_posix32", self.fLv2Plugins)

            if self.fCheckPosix64:
                self._checkLV2(carla_discovery_posix64)
                settingsDB.setValue("Plugins/LV2_posix64", self.fLv2Plugins)

            if self.fCheckWin32:
                self._checkLV2(carla_discovery_win32, not WINDOWS)
                settingsDB.setValue("Plugins/LV2_win32", self.fLv2Plugins)

            if self.fCheckWin64:
                self._checkLV2(carla_discovery_win64, not WINDOWS)
                settingsDB.setValue("Plugins/LV2_win64", self.fLv2Plugins)

        if self.fCheckVST:
            if self.fCheckNative:
                self._checkVST(OS, self.fToolNative)
                settingsDB.setValue("Plugins/VST_native", self.fVstPlugins)

            if self.fCheckPosix32:
                self._checkVST(OS, carla_discovery_posix32)
                settingsDB.setValue("Plugins/VST_posix32", self.fVstPlugins)

            if self.fCheckPosix64:
                self._checkVST(OS, carla_discovery_posix64)
                settingsDB.setValue("Plugins/VST_posix64", self.fVstPlugins)

            if self.fCheckWin32:
                self._checkVST("WINDOWS", carla_discovery_win32, not WINDOWS)
                settingsDB.setValue("Plugins/VST_win32", self.fVstPlugins)

            if self.fCheckWin64:
                self._checkVST("WINDOWS", carla_discovery_win64, not WINDOWS)
                settingsDB.setValue("Plugins/VST_win64", self.fVstPlugins)

        if self.fCheckGIG:
            self._checkKIT(Carla.GIG_PATH, "gig")
            settingsDB.setValue("Plugins/GIG", self.fKitPlugins)

        if self.fCheckSF2:
            self._checkKIT(Carla.SF2_PATH, "sf2")
            settingsDB.setValue("Plugins/SF2", self.fKitPlugins)

        if self.fCheckSFZ:
            self._checkKIT(Carla.SFZ_PATH, "sfz")
            settingsDB.setValue("Plugins/SFZ", self.fKitPlugins)

        settingsDB.sync()

    def _checkLADSPA(self, OS, tool, isWine=False):
        ladspaBinaries = []
        self.fLadspaPlugins = []

        for iPATH in Carla.LADSPA_PATH:
            binaries = findBinaries(iPATH, OS)
            for binary in binaries:
                if binary not in ladspaBinaries:
                    ladspaBinaries.append(binary)

        ladspaBinaries.sort()

        for i in range(len(ladspaBinaries)):
            ladspa  = ladspaBinaries[i]
            percent = ( float(i) / len(ladspaBinaries) ) * self.fCurPercentValue
            self._pluginLook((self.fLastCheckValue + percent) * 0.9, ladspa)

            plugins = checkPluginLADSPA(ladspa, tool, isWine)
            if plugins:
                self.fLadspaPlugins.append(plugins)
                self.fSomethingChanged = True

        self.fLastCheckValue += self.fCurPercentValue

    def _checkDSSI(self, OS, tool, isWine=False):
        dssiBinaries = []
        self.fDssiPlugins = []

        for iPATH in Carla.DSSI_PATH:
            binaries = findBinaries(iPATH, OS)
            for binary in binaries:
                if binary not in dssiBinaries:
                    dssiBinaries.append(binary)

        dssiBinaries.sort()

        for i in range(len(dssiBinaries)):
            dssi    = dssiBinaries[i]
            percent = ( float(i) / len(dssiBinaries) ) * self.fCurPercentValue
            self._pluginLook(self.fLastCheckValue + percent, dssi)

            plugins = checkPluginDSSI(dssi, tool, isWine)
            if plugins:
                self.fDssiPlugins.append(plugins)
                self.fSomethingChanged = True

        self.fLastCheckValue += self.fCurPercentValue

    def _checkLV2(self, tool, isWine=False):
        lv2Bundles = []
        self.fLv2Plugins = []

        self._pluginLook(self.fLastCheckValue, "LV2 bundles...")

        for iPATH in Carla.LV2_PATH:
            bundles = findLV2Bundles(iPATH)
            for bundle in bundles:
                if bundle not in lv2Bundles:
                    lv2Bundles.append(bundle)

        lv2Bundles.sort()

        for i in range(len(lv2Bundles)):
            lv2     = lv2Bundles[i]
            percent = ( float(i) / len(lv2Bundles) ) * self.fCurPercentValue
            self._pluginLook(self.fLastCheckValue + percent, lv2)

            plugins = checkPluginLV2(lv2, tool, isWine)
            if plugins:
                self.fLv2Plugins.append(plugins)
                self.fSomethingChanged = True

        self.fLastCheckValue += self.fCurPercentValue

    def _checkVST(self, OS, tool, isWine=False):
        vstBinaries = []
        self.fVstPlugins = []

        for iPATH in Carla.VST_PATH:
            binaries = findBinaries(iPATH, OS)
            for binary in binaries:
                if binary not in vstBinaries:
                    vstBinaries.append(binary)

        vstBinaries.sort()

        for i in range(len(vstBinaries)):
            vst     = vstBinaries[i]
            percent = ( float(i) / len(vstBinaries) ) * self.fCurPercentValue
            self._pluginLook(self.fLastCheckValue + percent, vst)

            plugins = checkPluginVST(vst, tool, isWine)
            if plugins:
                self.fVstPlugins.append(plugins)
                self.fSomethingChanged = True

        self.fLastCheckValue += self.fCurPercentValue

    def _checkKIT(self, kPATH, kType):
        kitFiles = []
        self.fKitPlugins = []

        for iPATH in kPATH:
            files = findSoundKits(iPATH, kType)
            for file_ in files:
                if file_ not in kitFiles:
                    kitFiles.append(file_)

        kitFiles.sort()

        for i in range(len(kitFiles)):
            kit     = kitFiles[i]
            percent = ( float(i) / len(kitFiles) ) * self.fCurPercentValue
            self._pluginLook(self.fLastCheckValue + percent, kit)

            if kType == "gig":
                plugins = checkPluginGIG(kit, self.fToolNative)
            elif kType == "sf2":
                plugins = checkPluginSF2(kit, self.fToolNative)
            elif kType == "sfz":
                plugins = checkPluginSFZ(kit, self.fToolNative)
            else:
                plugins = None

            if plugins:
                self.fKitPlugins.append(plugins)
                self.fSomethingChanged = True

        self.fLastCheckValue += self.fCurPercentValue

    def _pluginLook(self, percent, plugin):
        self.emit(SIGNAL("pluginLook(int, QString)"), percent, plugin)

# ------------------------------------------------------------------------------------------------------------
# Plugin Refresh Dialog

class PluginRefreshW(QDialog):
    def __init__(self, parent):
        QDialog.__init__(self, parent)
        self.ui = ui_carla_refresh.Ui_PluginRefreshW()
        self.ui.setupUi(self)

        # -------------------------------------------------------------
        # Internal stuff

        self.fThread = SearchPluginsThread(self)

        # -------------------------------------------------------------
        # Set-up GUI

        self.fIconYes = getIcon("dialog-ok-apply").pixmap(16, 16)
        self.fIconNo  = getIcon("dialog-error").pixmap(16, 16)

        self.ui.b_skip.setVisible(False)

        if HAIKU:
            self.ui.ch_posix32.setText("Haiku 32bit")
            self.ui.ch_posix64.setText("Haiku 64bit")
        elif LINUX:
            self.ui.ch_posix32.setText("Linux 32bit")
            self.ui.ch_posix64.setText("Linux 64bit")
        elif MACOS:
            self.ui.ch_posix32.setText("MacOS 32bit")
            self.ui.ch_posix64.setText("MacOS 64bit")

        if carla_discovery_posix32 and not WINDOWS:
            self.ui.ico_posix32.setPixmap(self.fIconYes)
        else:
            self.ui.ico_posix32.setPixmap(self.fIconNo)
            self.ui.ch_posix32.setChecked(False)
            self.ui.ch_posix32.setEnabled(False)

        if carla_discovery_posix64 and not WINDOWS:
            self.ui.ico_posix64.setPixmap(self.fIconYes)
        else:
            self.ui.ico_posix64.setPixmap(self.fIconNo)
            self.ui.ch_posix64.setChecked(False)
            self.ui.ch_posix64.setEnabled(False)

        if carla_discovery_win32:
            self.ui.ico_win32.setPixmap(self.fIconYes)
        else:
            self.ui.ico_win32.setPixmap(self.fIconNo)
            self.ui.ch_win32.setChecked(False)
            self.ui.ch_win32.setEnabled(False)

        if carla_discovery_win64:
            self.ui.ico_win64.setPixmap(self.fIconYes)
        else:
            self.ui.ico_win64.setPixmap(self.fIconNo)
            self.ui.ch_win64.setChecked(False)
            self.ui.ch_win64.setEnabled(False)

        if haveLRDF:
            self.ui.ico_rdflib.setPixmap(self.fIconYes)
        else:
            self.ui.ico_rdflib.setPixmap(self.fIconNo)

        hasNative = bool(carla_discovery_native)
        hasNonNative = False

        if WINDOWS:
            if kIs64bit:
                hasNative = bool(carla_discovery_win64)
                hasNonNative = bool(carla_discovery_win32)
                self.fThread.setSearchToolNative(carla_discovery_win64)
                self.ui.ch_win64.setChecked(False)
                self.ui.ch_win64.setVisible(False)
                self.ui.ico_win64.setVisible(False)
                self.ui.label_win64.setVisible(False)
            else:
                hasNative = bool(carla_discovery_win32)
                hasNonNative = bool(carla_discovery_win64)
                self.fThread.setSearchToolNative(carla_discovery_win32)
                self.ui.ch_win32.setChecked(False)
                self.ui.ch_win32.setVisible(False)
                self.ui.ico_win32.setVisible(False)
                self.ui.label_win32.setVisible(False)
        elif LINUX or MACOS:
            if kIs64bit:
                hasNonNative = bool(carla_discovery_posix32 or carla_discovery_win32 or carla_discovery_win64)
                self.ui.ch_posix64.setChecked(False)
                self.ui.ch_posix64.setVisible(False)
                self.ui.ico_posix64.setVisible(False)
                self.ui.label_posix64.setVisible(False)
            else:
                hasNonNative = bool(carla_discovery_posix64 or carla_discovery_win32 or carla_discovery_win64)
                self.ui.ch_posix32.setChecked(False)
                self.ui.ch_posix32.setVisible(False)
                self.ui.ico_posix32.setVisible(False)
                self.ui.label_posix32.setVisible(False)

        if hasNative:
            self.ui.ico_native.setPixmap(self.fIconYes)
        else:
            self.ui.ico_native.setPixmap(self.fIconNo)
            self.ui.ch_native.setChecked(False)
            self.ui.ch_native.setEnabled(False)
            self.ui.ch_gig.setChecked(False)
            self.ui.ch_gig.setEnabled(False)
            self.ui.ch_sf2.setChecked(False)
            self.ui.ch_sf2.setEnabled(False)
            self.ui.ch_sfz.setChecked(False)
            self.ui.ch_sfz.setEnabled(False)
            if not hasNonNative:
                self.ui.ch_ladspa.setChecked(False)
                self.ui.ch_ladspa.setEnabled(False)
                self.ui.ch_dssi.setChecked(False)
                self.ui.ch_dssi.setEnabled(False)
                self.ui.ch_lv2.setChecked(False)
                self.ui.ch_lv2.setEnabled(False)
                self.ui.ch_vst.setChecked(False)
                self.ui.ch_vst.setEnabled(False)
                self.ui.b_start.setEnabled(False)

        # -------------------------------------------------------------
        # Load settings

        self.loadSettings()

        # -------------------------------------------------------------
        # Set-up connections

        self.connect(self.ui.b_start, SIGNAL("clicked()"), SLOT("slot_start()"))
        self.connect(self.ui.b_skip, SIGNAL("clicked()"), SLOT("slot_skip()"))
        self.connect(self.ui.ch_native, SIGNAL("clicked()"), SLOT("slot_checkTools()"))
        self.connect(self.ui.ch_posix32, SIGNAL("clicked()"), SLOT("slot_checkTools()"))
        self.connect(self.ui.ch_posix64, SIGNAL("clicked()"), SLOT("slot_checkTools()"))
        self.connect(self.ui.ch_win32, SIGNAL("clicked()"), SLOT("slot_checkTools()"))
        self.connect(self.ui.ch_win64, SIGNAL("clicked()"), SLOT("slot_checkTools()"))
        self.connect(self.ui.ch_ladspa, SIGNAL("clicked()"), SLOT("slot_checkTools()"))
        self.connect(self.ui.ch_dssi, SIGNAL("clicked()"), SLOT("slot_checkTools()"))
        self.connect(self.ui.ch_lv2, SIGNAL("clicked()"), SLOT("slot_checkTools()"))
        self.connect(self.ui.ch_vst, SIGNAL("clicked()"), SLOT("slot_checkTools()"))
        self.connect(self.ui.ch_gig, SIGNAL("clicked()"), SLOT("slot_checkTools()"))
        self.connect(self.ui.ch_sf2, SIGNAL("clicked()"), SLOT("slot_checkTools()"))
        self.connect(self.ui.ch_sfz, SIGNAL("clicked()"), SLOT("slot_checkTools()"))
        self.connect(self.fThread, SIGNAL("pluginLook(int, QString)"), SLOT("slot_handlePluginLook(int, QString)"))
        self.connect(self.fThread, SIGNAL("finished()"), SLOT("slot_handlePluginThreadFinished()"))

<<<<<<< HEAD
=======
        # -------------------------------------------------------------
        # FIXME - only for stable release

        self.ui.ch_posix32.setChecked(False)
        self.ui.ch_posix32.setVisible(False)
        self.ui.ch_posix64.setChecked(False)
        self.ui.ch_posix64.setVisible(False)
        self.ui.ch_win32.setChecked(False)
        self.ui.ch_win32.setVisible(False)
        self.ui.ch_win64.setChecked(False)
        self.ui.ch_win64.setVisible(False)

        self.ui.ico_posix32.setVisible(False)
        self.ui.ico_posix64.setVisible(False)
        self.ui.ico_win32.setVisible(False)
        self.ui.ico_win64.setVisible(False)

        self.ui.label_posix32.setVisible(False)
        self.ui.label_posix64.setVisible(False)
        self.ui.label_win32.setVisible(False)
        self.ui.label_win64.setVisible(False)

>>>>>>> 8c0d1eff
    @pyqtSlot()
    def slot_start(self):
        self.ui.progressBar.setMinimum(0)
        self.ui.progressBar.setMaximum(100)
        self.ui.progressBar.setValue(0)
        self.ui.b_start.setEnabled(False)
        self.ui.b_skip.setVisible(True)
        self.ui.b_close.setVisible(False)

        native, posix32, posix64, win32, win64 = (self.ui.ch_native.isChecked(), self.ui.ch_posix32.isChecked(), self.ui.ch_posix64.isChecked(), self.ui.ch_win32.isChecked(), self.ui.ch_win64.isChecked())
        ladspa, dssi, lv2, vst, gig, sf2, sfz  = (self.ui.ch_ladspa.isChecked(), self.ui.ch_dssi.isChecked(), self.ui.ch_lv2.isChecked(), self.ui.ch_vst.isChecked(),
                                                  self.ui.ch_gig.isChecked(), self.ui.ch_sf2.isChecked(), self.ui.ch_sfz.isChecked())

        self.fThread.setSearchBinaryTypes(native, posix32, posix64, win32, win64)
        self.fThread.setSearchPluginTypes(ladspa, dssi, lv2, vst, gig, sf2, sfz)
        self.fThread.start()

    @pyqtSlot()
    def slot_skip(self):
        self.fThread.skipPlugin()

    @pyqtSlot()
    def slot_checkTools(self):
        enabled1 = bool(self.ui.ch_native.isChecked() or self.ui.ch_posix32.isChecked() or self.ui.ch_posix64.isChecked() or self.ui.ch_win32.isChecked() or self.ui.ch_win64.isChecked())
        enabled2 = bool(self.ui.ch_ladspa.isChecked() or self.ui.ch_dssi.isChecked() or self.ui.ch_lv2.isChecked() or self.ui.ch_vst.isChecked() or
                        self.ui.ch_gig.isChecked() or self.ui.ch_sf2.isChecked() or self.ui.ch_sfz.isChecked())
        self.ui.b_start.setEnabled(enabled1 and enabled2)

    @pyqtSlot(int, str)
    def slot_handlePluginLook(self, percent, plugin):
        self.ui.progressBar.setFormat("%s" % plugin)
        self.ui.progressBar.setValue(percent)

    @pyqtSlot()
    def slot_handlePluginThreadFinished(self):
        self.ui.progressBar.setMinimum(0)
        self.ui.progressBar.setMaximum(1)
        self.ui.progressBar.setValue(1)
        self.ui.progressBar.setFormat(self.tr("Done"))
        self.ui.b_start.setEnabled(True)
        self.ui.b_skip.setVisible(False)
        self.ui.b_close.setVisible(True)

    def loadSettings(self):
        settings = QSettings()
        self.ui.ch_ladspa.setChecked(settings.value("PluginDatabase/SearchLADSPA", True, type=bool))
        self.ui.ch_dssi.setChecked(settings.value("PluginDatabase/SearchDSSI", True, type=bool))
        self.ui.ch_lv2.setChecked(settings.value("PluginDatabase/SearchLV2", True, type=bool))
        self.ui.ch_vst.setChecked(settings.value("PluginDatabase/SearchVST", True, type=bool))
        self.ui.ch_gig.setChecked(settings.value("PluginDatabase/SearchGIG", False, type=bool))
        self.ui.ch_sf2.setChecked(settings.value("PluginDatabase/SearchSF2", False, type=bool))
        self.ui.ch_sfz.setChecked(settings.value("PluginDatabase/SearchSFZ", False, type=bool))
        self.ui.ch_native.setChecked(settings.value("PluginDatabase/SearchNative", True, type=bool))
        self.ui.ch_posix32.setChecked(settings.value("PluginDatabase/SearchPOSIX32", False, type=bool))
        self.ui.ch_posix64.setChecked(settings.value("PluginDatabase/SearchPOSIX64", False, type=bool))
        self.ui.ch_win32.setChecked(settings.value("PluginDatabase/SearchWin32", False, type=bool))
        self.ui.ch_win64.setChecked(settings.value("PluginDatabase/SearchWin64", False, type=bool))

    def saveSettings(self):
        settings = QSettings()
        settings.setValue("PluginDatabase/SearchLADSPA", self.ui.ch_ladspa.isChecked())
        settings.setValue("PluginDatabase/SearchDSSI", self.ui.ch_dssi.isChecked())
        settings.setValue("PluginDatabase/SearchLV2", self.ui.ch_lv2.isChecked())
        settings.setValue("PluginDatabase/SearchVST", self.ui.ch_vst.isChecked())
        settings.setValue("PluginDatabase/SearchGIG", self.ui.ch_gig.isChecked())
        settings.setValue("PluginDatabase/SearchSF2", self.ui.ch_sf2.isChecked())
        settings.setValue("PluginDatabase/SearchSFZ", self.ui.ch_sfz.isChecked())
        settings.setValue("PluginDatabase/SearchNative", self.ui.ch_native.isChecked())
        settings.setValue("PluginDatabase/SearchPOSIX32", self.ui.ch_posix32.isChecked())
        settings.setValue("PluginDatabase/SearchPOSIX64", self.ui.ch_posix64.isChecked())
        settings.setValue("PluginDatabase/SearchWin32", self.ui.ch_win32.isChecked())
        settings.setValue("PluginDatabase/SearchWin64", self.ui.ch_win64.isChecked())

    def closeEvent(self, event):
        self.saveSettings()

        if self.fThread.isRunning():
            self.fThread.terminate()
            self.fThread.wait()

        if self.fThread.somethingChanged():
            self.accept()
        else:
            self.reject()

        QDialog.closeEvent(self, event)

    def done(self, r):
        QDialog.done(self, r)
        self.close()

# ------------------------------------------------------------------------------------------------------------
# Plugin Database Dialog

class PluginDatabaseW(QDialog):
    def __init__(self, parent):
        QDialog.__init__(self, parent)
        self.ui = ui_carla_database.Ui_PluginDatabaseW()
        self.ui.setupUi(self)

        # -------------------------------------------------------------
        # Internal stuff

        self.fLastTableIndex = 0
        self.fRetPlugin  = None
        self.fRealParent = parent

        # -------------------------------------------------------------
        # Set-up GUI

        self.ui.b_add.setEnabled(False)

        if BINARY_NATIVE in (BINARY_POSIX32, BINARY_WIN32):
            self.ui.ch_bridged.setText(self.tr("Bridged (64bit)"))
        else:
            self.ui.ch_bridged.setText(self.tr("Bridged (32bit)"))

        if not (LINUX or MACOS):
            self.ui.ch_bridged_wine.setChecked(False)
            self.ui.ch_bridged_wine.setEnabled(False)

        # -------------------------------------------------------------
        # Load settings

        self.loadSettings()

        # -------------------------------------------------------------
        # Set-up connections

        self.connect(self.ui.b_add, SIGNAL("clicked()"), SLOT("slot_addPlugin()"))
        self.connect(self.ui.b_refresh, SIGNAL("clicked()"), SLOT("slot_refreshPlugins()"))
        self.connect(self.ui.tb_filters, SIGNAL("clicked()"), SLOT("slot_maybeShowFilters()"))
        self.connect(self.ui.lineEdit, SIGNAL("textChanged(QString)"), SLOT("slot_checkFilters()"))
        self.connect(self.ui.tableWidget, SIGNAL("currentCellChanged(int, int, int, int)"), SLOT("slot_checkPlugin(int)"))
        self.connect(self.ui.tableWidget, SIGNAL("cellDoubleClicked(int, int)"), SLOT("slot_addPlugin()"))

        self.connect(self.ui.ch_effects, SIGNAL("clicked()"), SLOT("slot_checkFilters()"))
        self.connect(self.ui.ch_instruments, SIGNAL("clicked()"), SLOT("slot_checkFilters()"))
        self.connect(self.ui.ch_midi, SIGNAL("clicked()"), SLOT("slot_checkFilters()"))
        self.connect(self.ui.ch_other, SIGNAL("clicked()"), SLOT("slot_checkFilters()"))
        self.connect(self.ui.ch_kits, SIGNAL("clicked()"), SLOT("slot_checkFilters()"))
        self.connect(self.ui.ch_internal, SIGNAL("clicked()"), SLOT("slot_checkFilters()"))
        self.connect(self.ui.ch_ladspa, SIGNAL("clicked()"), SLOT("slot_checkFilters()"))
        self.connect(self.ui.ch_dssi, SIGNAL("clicked()"), SLOT("slot_checkFilters()"))
        self.connect(self.ui.ch_lv2, SIGNAL("clicked()"), SLOT("slot_checkFilters()"))
        self.connect(self.ui.ch_vst, SIGNAL("clicked()"), SLOT("slot_checkFilters()"))
        self.connect(self.ui.ch_native, SIGNAL("clicked()"), SLOT("slot_checkFilters()"))
        self.connect(self.ui.ch_bridged, SIGNAL("clicked()"), SLOT("slot_checkFilters()"))
        self.connect(self.ui.ch_bridged_wine, SIGNAL("clicked()"), SLOT("slot_checkFilters()"))
        self.connect(self.ui.ch_gui, SIGNAL("clicked()"), SLOT("slot_checkFilters()"))
        self.connect(self.ui.ch_stereo, SIGNAL("clicked()"), SLOT("slot_checkFilters()"))

        # -------------------------------------------------------------

    @pyqtSlot()
    def slot_addPlugin(self):
        if self.ui.tableWidget.currentRow() >= 0:
            self.fRetPlugin = self.ui.tableWidget.item(self.ui.tableWidget.currentRow(), 0).data(Qt.UserRole)
            self.accept()
        else:
            self.reject()

    @pyqtSlot(int)
    def slot_checkPlugin(self, row):
        self.ui.b_add.setEnabled(row >= 0)

    @pyqtSlot()
    def slot_checkFilters(self):
        self._checkFilters()

    @pyqtSlot()
    def slot_maybeShowFilters(self):
        self._showFilters(not self.ui.frame.isVisible())

    @pyqtSlot()
    def slot_refreshPlugins(self):
        if PluginRefreshW(self).exec_():
            self._reAddPlugins()

            if self.fRealParent:
                self.fRealParent.loadRDFsNeeded()

    def _checkFilters(self):
        text = self.ui.lineEdit.text().lower()

        hideEffects     = not self.ui.ch_effects.isChecked()
        hideInstruments = not self.ui.ch_instruments.isChecked()
        hideMidi        = not self.ui.ch_midi.isChecked()
        hideOther       = not self.ui.ch_other.isChecked()

        hideInternal = not self.ui.ch_internal.isChecked()
        hideLadspa   = not self.ui.ch_ladspa.isChecked()
        hideDssi     = not self.ui.ch_dssi.isChecked()
        hideLV2      = not self.ui.ch_lv2.isChecked()
        hideVST      = not self.ui.ch_vst.isChecked()
        hideKits     = not self.ui.ch_kits.isChecked()

        hideNative  = not self.ui.ch_native.isChecked()
        hideBridged = not self.ui.ch_bridged.isChecked()
        hideBridgedWine = not self.ui.ch_bridged_wine.isChecked()

        hideNonGui    = self.ui.ch_gui.isChecked()
        hideNonStereo = self.ui.ch_stereo.isChecked()

        if HAIKU or LINUX or MACOS:
            nativeBins = [BINARY_POSIX32, BINARY_POSIX64]
            wineBins   = [BINARY_WIN32, BINARY_WIN64]
        elif WINDOWS:
            nativeBins = [BINARY_WIN32, BINARY_WIN64]
            wineBins   = []
        else:
            nativeBins = []
            wineBins   = []

        rowCount = self.ui.tableWidget.rowCount()

        for i in range(rowCount):
            self.ui.tableWidget.showRow(i)

            plugin = self.ui.tableWidget.item(i, 0).data(Qt.UserRole)
            aIns   = plugin['audio.ins']
            aOuts  = plugin['audio.outs']
            mIns   = plugin['midi.ins']
            mOuts  = plugin['midi.outs']
            ptype  = self.ui.tableWidget.item(i, 12).text()
            isSynth  = bool(plugin['hints'] & PLUGIN_IS_SYNTH)
            isEffect = bool(aIns > 0 < aOuts and not isSynth)
            isMidi   = bool(aIns == 0 and aOuts == 0 and mIns > 0 < mOuts)
            isKit    = bool(ptype in ("GIG", "SF2", "SFZ"))
            isOther  = bool(not (isEffect or isSynth or isMidi or isKit))
            isNative = bool(plugin['build'] == BINARY_NATIVE)
            isStereo = bool(aIns == 2 and aOuts == 2) or (isSynth and aOuts == 2)
            hasGui   = bool(plugin['hints'] & PLUGIN_HAS_GUI)

            isBridged = bool(not isNative and plugin['build'] in nativeBins)
            isBridgedWine = bool(not isNative and plugin['build'] in wineBins)

            if (hideEffects and isEffect):
                self.ui.tableWidget.hideRow(i)
            elif (hideInstruments and isSynth):
                self.ui.tableWidget.hideRow(i)
            elif (hideMidi and isMidi):
                self.ui.tableWidget.hideRow(i)
            elif (hideOther and isOther):
                self.ui.tableWidget.hideRow(i)
            elif (hideKits and isKit):
                self.ui.tableWidget.hideRow(i)
            elif (hideInternal and ptype == self.tr("Internal")):
                self.ui.tableWidget.hideRow(i)
            elif (hideLadspa and ptype == "LADSPA"):
                self.ui.tableWidget.hideRow(i)
            elif (hideDssi and ptype == "DSSI"):
                self.ui.tableWidget.hideRow(i)
            elif (hideLV2 and ptype == "LV2"):
                self.ui.tableWidget.hideRow(i)
            elif (hideVST and ptype == "VST"):
                self.ui.tableWidget.hideRow(i)
            elif (hideNative and isNative):
                self.ui.tableWidget.hideRow(i)
            elif (hideBridged and isBridged):
                self.ui.tableWidget.hideRow(i)
            elif (hideBridgedWine and isBridgedWine):
                self.ui.tableWidget.hideRow(i)
            elif (hideNonGui and not hasGui):
                self.ui.tableWidget.hideRow(i)
            elif (hideNonStereo and not isStereo):
                self.ui.tableWidget.hideRow(i)
            elif (text and not (
                text in self.ui.tableWidget.item(i, 0).text().lower() or
                text in self.ui.tableWidget.item(i, 1).text().lower() or
                text in self.ui.tableWidget.item(i, 2).text().lower() or
                text in self.ui.tableWidget.item(i, 3).text().lower() or
                text in self.ui.tableWidget.item(i, 13).text().lower())):
                self.ui.tableWidget.hideRow(i)

    def _showFilters(self, yesNo):
        self.ui.tb_filters.setArrowType(Qt.UpArrow if yesNo else Qt.DownArrow)
        self.ui.frame.setVisible(yesNo)

    def _addPluginToTable(self, plugin, ptype):
        index = self.fLastTableIndex

        if plugin['build'] == BINARY_NATIVE:
            bridgeText = self.tr("No")

        else:
            if LINUX or MACOS:
                if plugin['build'] == BINARY_WIN32:
                    typeText = "32bit"
                elif plugin['build'] == BINARY_WIN64:
                    typeText = "64bit"
                else:
                    typeText = self.tr("Unknown")
            else:
                if plugin['build'] == BINARY_POSIX32:
                    typeText = "32bit"
                elif plugin['build'] == BINARY_POSIX64:
                    typeText = "64bit"
                elif plugin['build'] == BINARY_WIN32:
                    typeText = "Windows 32bit"
                elif plugin['build'] == BINARY_WIN64:
                    typeText = "Windows 64bit"
                else:
                    typeText = self.tr("Unknown")

            bridgeText = self.tr("Yes (%s)" % typeText)

        self.ui.tableWidget.insertRow(index)
        self.ui.tableWidget.setItem(index, 0, QTableWidgetItem(str(plugin['name'])))
        self.ui.tableWidget.setItem(index, 1, QTableWidgetItem(str(plugin['label'])))
        self.ui.tableWidget.setItem(index, 2, QTableWidgetItem(str(plugin['maker'])))
        self.ui.tableWidget.setItem(index, 3, QTableWidgetItem(str(plugin['uniqueId'])))
        self.ui.tableWidget.setItem(index, 4, QTableWidgetItem(str(plugin['audio.ins'])))
        self.ui.tableWidget.setItem(index, 5, QTableWidgetItem(str(plugin['audio.outs'])))
        self.ui.tableWidget.setItem(index, 6, QTableWidgetItem(str(plugin['parameters.ins'])))
        self.ui.tableWidget.setItem(index, 7, QTableWidgetItem(str(plugin['parameters.outs'])))
        self.ui.tableWidget.setItem(index, 8, QTableWidgetItem(str(plugin['programs.total'])))
        self.ui.tableWidget.setItem(index, 9, QTableWidgetItem(self.tr("Yes") if (plugin['hints'] & PLUGIN_HAS_GUI) else self.tr("No")))
        self.ui.tableWidget.setItem(index, 10, QTableWidgetItem(self.tr("Yes") if (plugin['hints'] & PLUGIN_IS_SYNTH) else self.tr("No")))
        self.ui.tableWidget.setItem(index, 11, QTableWidgetItem(bridgeText))
        self.ui.tableWidget.setItem(index, 12, QTableWidgetItem(ptype))
        self.ui.tableWidget.setItem(index, 13, QTableWidgetItem(str(plugin['binary'])))
        self.ui.tableWidget.item(index, 0).setData(Qt.UserRole, plugin)

        self.fLastTableIndex += 1

    def _reAddPlugins(self):
        settingsDB = QSettings("falkTX", "CarlaPlugins")

        for x in range(self.ui.tableWidget.rowCount()):
            self.ui.tableWidget.removeRow(0)

        self.fLastTableIndex = 0
        self.ui.tableWidget.setSortingEnabled(False)

        internalCount = 0
        ladspaCount = 0
        dssiCount = 0
        lv2Count = 0
        vstCount = 0
        kitCount = 0

        # ---------------------------------------------------------------------------
        # Internal

        internalPlugins = toList(settingsDB.value("Plugins/Internal", []))

        for plugins in internalPlugins:
            for plugin in plugins:
                internalCount += 1

        if (not Carla.isControl) and internalCount != Carla.host.get_internal_plugin_count():
            internalCount   = Carla.host.get_internal_plugin_count()
            internalPlugins = []

            for i in range(Carla.host.get_internal_plugin_count()):
                descInfo = Carla.host.get_internal_plugin_info(i)
                plugins  = checkPluginInternal(descInfo)

                if plugins:
                    internalPlugins.append(plugins)

            settingsDB.setValue("Plugins/Internal", internalPlugins)

        for plugins in internalPlugins:
            for plugin in plugins:
                self._addPluginToTable(plugin, self.tr("Internal"))

        # ---------------------------------------------------------------------------
        # LADSPA

        ladspaPlugins  = []
        ladspaPlugins += toList(settingsDB.value("Plugins/LADSPA_native", []))
        ladspaPlugins += toList(settingsDB.value("Plugins/LADSPA_posix32", []))
        ladspaPlugins += toList(settingsDB.value("Plugins/LADSPA_posix64", []))
        ladspaPlugins += toList(settingsDB.value("Plugins/LADSPA_win32", []))
        ladspaPlugins += toList(settingsDB.value("Plugins/LADSPA_win64", []))

        for plugins in ladspaPlugins:
            for plugin in plugins:
                self._addPluginToTable(plugin, "LADSPA")
                ladspaCount += 1

        # ---------------------------------------------------------------------------
        # DSSI

        dssiPlugins  = []
        dssiPlugins += toList(settingsDB.value("Plugins/DSSI_native", []))
        dssiPlugins += toList(settingsDB.value("Plugins/DSSI_posix32", []))
        dssiPlugins += toList(settingsDB.value("Plugins/DSSI_posix64", []))
        dssiPlugins += toList(settingsDB.value("Plugins/DSSI_win32", []))
        dssiPlugins += toList(settingsDB.value("Plugins/DSSI_win64", []))

        for plugins in dssiPlugins:
            for plugin in plugins:
                self._addPluginToTable(plugin, "DSSI")
                dssiCount += 1

        # ---------------------------------------------------------------------------
        # LV2

        lv2Plugins  = []
        lv2Plugins += toList(settingsDB.value("Plugins/LV2_native", []))
        lv2Plugins += toList(settingsDB.value("Plugins/LV2_posix32", []))
        lv2Plugins += toList(settingsDB.value("Plugins/LV2_posix64", []))
        lv2Plugins += toList(settingsDB.value("Plugins/LV2_win32", []))
        lv2Plugins += toList(settingsDB.value("Plugins/LV2_win64", []))

        for plugins in lv2Plugins:
            for plugin in plugins:
                self._addPluginToTable(plugin, "LV2")
                lv2Count += 1

        # ---------------------------------------------------------------------------
        # VST

        vstPlugins  = []
        vstPlugins += toList(settingsDB.value("Plugins/VST_native", []))
        vstPlugins += toList(settingsDB.value("Plugins/VST_posix32", []))
        vstPlugins += toList(settingsDB.value("Plugins/VST_posix64", []))
        vstPlugins += toList(settingsDB.value("Plugins/VST_win32", []))
        vstPlugins += toList(settingsDB.value("Plugins/VST_win64", []))

        for plugins in vstPlugins:
            for plugin in plugins:
                self._addPluginToTable(plugin, "VST")
                vstCount += 1

        # ---------------------------------------------------------------------------
        # Kits

        gigs = toList(settingsDB.value("Plugins/GIG", []))
        sf2s = toList(settingsDB.value("Plugins/SF2", []))
        sfzs = toList(settingsDB.value("Plugins/SFZ", []))

        for gig in gigs:
            for gig_i in gig:
                self._addPluginToTable(gig_i, "GIG")
                kitCount += 1

        for sf2 in sf2s:
            for sf2_i in sf2:
                self._addPluginToTable(sf2_i, "SF2")
                kitCount += 1

        for sfz in sfzs:
            for sfz_i in sfz:
                self._addPluginToTable(sfz_i, "SFZ")
                kitCount += 1

        # ---------------------------------------------------------------------------

        self.ui.tableWidget.setSortingEnabled(True)
        self.ui.tableWidget.sortByColumn(0, Qt.AscendingOrder)

        self.ui.label.setText(self.tr("Have %i Internal, %i LADSPA, %i DSSI, %i LV2, %i VST and %i Sound Kits" % (internalCount, ladspaCount, dssiCount, lv2Count, vstCount, kitCount)))

        self._checkFilters()

    def loadSettings(self):
        settings = QSettings()
        self.restoreGeometry(settings.value("PluginDatabase/Geometry", ""))
        self.ui.tableWidget.horizontalHeader().restoreState(settings.value("PluginDatabase/TableGeometry", ""))
        self.ui.ch_effects.setChecked(settings.value("PluginDatabase/ShowEffects", True, type=bool))
        self.ui.ch_instruments.setChecked(settings.value("PluginDatabase/ShowInstruments", True, type=bool))
        self.ui.ch_midi.setChecked(settings.value("PluginDatabase/ShowMIDI", True, type=bool))
        self.ui.ch_other.setChecked(settings.value("PluginDatabase/ShowOther", True, type=bool))
        self.ui.ch_internal.setChecked(settings.value("PluginDatabase/ShowInternal", True, type=bool))
        self.ui.ch_ladspa.setChecked(settings.value("PluginDatabase/ShowLADSPA", True, type=bool))
        self.ui.ch_dssi.setChecked(settings.value("PluginDatabase/ShowDSSI", True, type=bool))
        self.ui.ch_lv2.setChecked(settings.value("PluginDatabase/ShowLV2", True, type=bool))
        self.ui.ch_vst.setChecked(settings.value("PluginDatabase/ShowVST", True, type=bool))
        self.ui.ch_kits.setChecked(settings.value("PluginDatabase/ShowKits", True, type=bool))
        self.ui.ch_native.setChecked(settings.value("PluginDatabase/ShowNative", True, type=bool))
        self.ui.ch_bridged.setChecked(settings.value("PluginDatabase/ShowBridged", True, type=bool))
        self.ui.ch_bridged_wine.setChecked(settings.value("PluginDatabase/ShowBridgedWine", True, type=bool))
        self.ui.ch_gui.setChecked(settings.value("PluginDatabase/ShowHasGUI", False, type=bool))
        self.ui.ch_stereo.setChecked(settings.value("PluginDatabase/ShowStereoOnly", False, type=bool))

        self._showFilters(settings.value("PluginDatabase/ShowFilters", False, type=bool))
        self._reAddPlugins()

    def saveSettings(self):
        settings = QSettings()
        settings.setValue("PluginDatabase/Geometry", self.saveGeometry())
        settings.setValue("PluginDatabase/TableGeometry", self.ui.tableWidget.horizontalHeader().saveState())
        settings.setValue("PluginDatabase/ShowFilters", (self.ui.tb_filters.arrowType() == Qt.UpArrow))
        settings.setValue("PluginDatabase/ShowEffects", self.ui.ch_effects.isChecked())
        settings.setValue("PluginDatabase/ShowInstruments", self.ui.ch_instruments.isChecked())
        settings.setValue("PluginDatabase/ShowMIDI", self.ui.ch_midi.isChecked())
        settings.setValue("PluginDatabase/ShowOther", self.ui.ch_other.isChecked())
        settings.setValue("PluginDatabase/ShowInternal", self.ui.ch_internal.isChecked())
        settings.setValue("PluginDatabase/ShowLADSPA", self.ui.ch_ladspa.isChecked())
        settings.setValue("PluginDatabase/ShowDSSI", self.ui.ch_dssi.isChecked())
        settings.setValue("PluginDatabase/ShowLV2", self.ui.ch_lv2.isChecked())
        settings.setValue("PluginDatabase/ShowVST", self.ui.ch_vst.isChecked())
        settings.setValue("PluginDatabase/ShowKits", self.ui.ch_kits.isChecked())
        settings.setValue("PluginDatabase/ShowNative", self.ui.ch_native.isChecked())
        settings.setValue("PluginDatabase/ShowBridged", self.ui.ch_bridged.isChecked())
        settings.setValue("PluginDatabase/ShowBridgedWine", self.ui.ch_bridged_wine.isChecked())
        settings.setValue("PluginDatabase/ShowHasGUI", self.ui.ch_gui.isChecked())
        settings.setValue("PluginDatabase/ShowStereoOnly", self.ui.ch_stereo.isChecked())

    def closeEvent(self, event):
        self.saveSettings()
        QDialog.closeEvent(self, event)

    def done(self, r):
        QDialog.done(self, r)
        self.close()<|MERGE_RESOLUTION|>--- conflicted
+++ resolved
@@ -2841,18 +2841,12 @@
         self.connect(self.fThread, SIGNAL("pluginLook(int, QString)"), SLOT("slot_handlePluginLook(int, QString)"))
         self.connect(self.fThread, SIGNAL("finished()"), SLOT("slot_handlePluginThreadFinished()"))
 
-<<<<<<< HEAD
-=======
         # -------------------------------------------------------------
         # FIXME - only for stable release
 
-        self.ui.ch_posix32.setChecked(False)
         self.ui.ch_posix32.setVisible(False)
-        self.ui.ch_posix64.setChecked(False)
         self.ui.ch_posix64.setVisible(False)
-        self.ui.ch_win32.setChecked(False)
         self.ui.ch_win32.setVisible(False)
-        self.ui.ch_win64.setChecked(False)
         self.ui.ch_win64.setVisible(False)
 
         self.ui.ico_posix32.setVisible(False)
@@ -2865,7 +2859,6 @@
         self.ui.label_win32.setVisible(False)
         self.ui.label_win64.setVisible(False)
 
->>>>>>> 8c0d1eff
     @pyqtSlot()
     def slot_start(self):
         self.ui.progressBar.setMinimum(0)
