--- conflicted
+++ resolved
@@ -41,43 +41,20 @@
 
 // -----------------------------------------------------------------------
 
-<<<<<<< HEAD
-class AudioFilePlugin : public NativePluginWithMidiPrograms<FileAudio>,
-                        public AbstractAudioPlayer
-=======
-#ifdef HAVE_PYQT
 class AudioFilePlugin : public NativePluginWithMidiPrograms<FileAudio>
-#else
-class AudioFilePlugin : public NativePluginClass
-#endif
->>>>>>> e1fe556d
 {
 public:
     AudioFilePlugin(const NativeHostDescriptor* const host)
         : NativePluginWithMidiPrograms<FileAudio>(host, fPrograms, 2),
-<<<<<<< HEAD
-          AbstractAudioPlayer(),
-=======
-#else
-        : NativePluginClass(host),
-#endif
->>>>>>> e1fe556d
           fLoopMode(true),
           fDoProcess(false),
           fWasPlayingBefore(false),
           fMaxFrame(0),
           fPool(),
-<<<<<<< HEAD
-          fThread(this),
+          fThread(),
           fPrograms(hostGetFilePath("audio"), audiofilesWildcard)
 #ifndef __MOD_DEVICES__
         , fInlineDisplay()
-=======
-          fThread()
-#ifdef HAVE_PYQT
-        , fPrograms(hostGetFilePath("audio"), audiofilesWildcard),
-          fInlineDisplay()
->>>>>>> e1fe556d
 #endif
     {
     }
